apply plugin: 'com.android.application'
apply plugin: 'kotlin-android'
apply plugin: 'kotlin-android-extensions'
apply plugin: 'kotlin-kapt'

android {
    compileSdkVersion 28
    buildToolsVersion '28.0.3'

    defaultConfig {
        applicationId "org.schabi.newpipe"
        minSdkVersion 19
        targetSdkVersion 28
        versionCode 790
        versionName "0.17.4"

        testInstrumentationRunner "androidx.test.runner.AndroidJUnitRunner"
        vectorDrawables.useSupportLibrary = true
    }

    buildTypes {
        release {
            minifyEnabled true
            shrinkResources true
            proguardFiles getDefaultProguardFile('proguard-android.txt'), 'proguard-rules.pro'
        }

        debug {
            multiDexEnabled true
            debuggable true
            applicationIdSuffix ".debug"
        }
    }

    lintOptions {
        checkReleaseBuilds false
        // Or, if you prefer, you can continue to check for errors in release builds,
        // but continue the build even when errors are found:
        abortOnError false
    }

    compileOptions {
        sourceCompatibility JavaVersion.VERSION_1_8
        targetCompatibility JavaVersion.VERSION_1_8
    }
}

ext {
    androidxLibVersion = '1.0.0'
    exoPlayerLibVersion = '2.10.7'
    roomDbLibVersion = '2.1.0'
    leakCanaryLibVersion = '1.5.4' //1.6.1
    okHttpLibVersion = '3.12.6'
    icepickLibVersion = '3.2.0'
    stethoLibVersion = '1.5.0'
}

dependencies {
    implementation "org.jetbrains.kotlin:kotlin-stdlib-jdk7:$kotlin_version"

    androidTestImplementation('androidx.test.espresso:espresso-core:3.1.0', {
        exclude module: 'support-annotations'
    })

<<<<<<< HEAD
    implementation 'com.github.yausername:NewPipeExtractor:f60c973'

=======
    implementation 'com.github.teamnewpipe:NewPipeExtractor:v0.17.4'
>>>>>>> 577bfab3
    testImplementation 'junit:junit:4.12'
    testImplementation 'org.mockito:mockito-core:2.23.0'

    implementation 'androidx.appcompat:appcompat:1.1.0'
    implementation "androidx.legacy:legacy-support-v4:${androidxLibVersion}"
    implementation "com.google.android.material:material:${androidxLibVersion}"
    implementation "androidx.recyclerview:recyclerview:${androidxLibVersion}"
    implementation "androidx.legacy:legacy-preference-v14:${androidxLibVersion}"
    implementation "androidx.cardview:cardview:${androidxLibVersion}"
    implementation 'androidx.constraintlayout:constraintlayout:1.1.3'

    // Originally in NewPipeExtractor
    implementation 'com.grack:nanojson:1.1'
    implementation 'org.jsoup:jsoup:1.9.2'

    implementation 'ch.acra:acra:4.9.2' //4.11

    implementation 'com.nostra13.universalimageloader:universal-image-loader:1.9.5'
    implementation 'de.hdodenhof:circleimageview:2.2.0'
    implementation 'com.nononsenseapps:filepicker:4.2.1'

    implementation "com.google.android.exoplayer:exoplayer:${exoPlayerLibVersion}"
    implementation "com.google.android.exoplayer:extension-mediasession:${exoPlayerLibVersion}"

    debugImplementation "com.facebook.stetho:stetho:${stethoLibVersion}"
    debugImplementation "com.facebook.stetho:stetho-urlconnection:${stethoLibVersion}"
    debugImplementation 'androidx.multidex:multidex:2.0.1'

    implementation 'io.reactivex.rxjava2:rxjava:2.2.2'
    implementation 'io.reactivex.rxjava2:rxandroid:2.1.0'
    implementation 'com.jakewharton.rxbinding2:rxbinding:2.1.1'

    implementation "androidx.room:room-runtime:${roomDbLibVersion}"
    implementation "androidx.room:room-rxjava2:${roomDbLibVersion}"
    kapt "androidx.room:room-compiler:${roomDbLibVersion}"

    implementation "frankiesardo:icepick:${icepickLibVersion}"
    kapt "frankiesardo:icepick-processor:${icepickLibVersion}"

    debugImplementation "com.squareup.leakcanary:leakcanary-android:${leakCanaryLibVersion}"
    releaseImplementation "com.squareup.leakcanary:leakcanary-android-no-op:${leakCanaryLibVersion}"

    implementation "com.squareup.okhttp3:okhttp:${okHttpLibVersion}"
    debugImplementation "com.facebook.stetho:stetho-okhttp3:${stethoLibVersion}"
}<|MERGE_RESOLUTION|>--- conflicted
+++ resolved
@@ -62,12 +62,8 @@
         exclude module: 'support-annotations'
     })
 
-<<<<<<< HEAD
-    implementation 'com.github.yausername:NewPipeExtractor:f60c973'
+    implementation 'com.github.yausername:NewPipeExtractor:318f600'
 
-=======
-    implementation 'com.github.teamnewpipe:NewPipeExtractor:v0.17.4'
->>>>>>> 577bfab3
     testImplementation 'junit:junit:4.12'
     testImplementation 'org.mockito:mockito-core:2.23.0'
 
