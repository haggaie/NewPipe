package org.schabi.newpipe.database.playlist.dao;

import androidx.room.Dao;
import androidx.room.Query;
import androidx.room.RewriteQueriesToDropUnusedColumns;
import androidx.room.Transaction;

import org.schabi.newpipe.database.BasicDAO;
import org.schabi.newpipe.database.playlist.PlaylistDuplicatesEntry;
import org.schabi.newpipe.database.playlist.PlaylistMetadataEntry;
import org.schabi.newpipe.database.playlist.PlaylistStreamEntry;
import org.schabi.newpipe.database.playlist.model.PlaylistStreamEntity;

import java.util.List;

import io.reactivex.rxjava3.core.Flowable;

import static org.schabi.newpipe.database.playlist.PlaylistDuplicatesEntry.PLAYLIST_TIMES_STREAM_IS_CONTAINED;
import static org.schabi.newpipe.database.playlist.PlaylistMetadataEntry.PLAYLIST_STREAM_COUNT;
import static org.schabi.newpipe.database.playlist.model.PlaylistEntity.PLAYLIST_ID;
import static org.schabi.newpipe.database.playlist.model.PlaylistEntity.PLAYLIST_NAME;
import static org.schabi.newpipe.database.playlist.model.PlaylistEntity.PLAYLIST_TABLE;
import static org.schabi.newpipe.database.playlist.model.PlaylistEntity.PLAYLIST_THUMBNAIL_URL;
import static org.schabi.newpipe.database.playlist.model.PlaylistStreamEntity.JOIN_INDEX;
import static org.schabi.newpipe.database.playlist.model.PlaylistStreamEntity.JOIN_PLAYLIST_ID;
import static org.schabi.newpipe.database.playlist.model.PlaylistStreamEntity.JOIN_STREAM_ID;
import static org.schabi.newpipe.database.playlist.model.PlaylistStreamEntity.PLAYLIST_STREAM_JOIN_TABLE;
import static org.schabi.newpipe.database.stream.model.StreamEntity.STREAM_ID;
import static org.schabi.newpipe.database.stream.model.StreamEntity.STREAM_TABLE;
import static org.schabi.newpipe.database.stream.model.StreamEntity.STREAM_THUMBNAIL_URL;
import static org.schabi.newpipe.database.stream.model.StreamEntity.STREAM_URL;
import static org.schabi.newpipe.database.stream.model.StreamStateEntity.JOIN_STREAM_ID_ALIAS;
import static org.schabi.newpipe.database.stream.model.StreamStateEntity.STREAM_PROGRESS_MILLIS;
import static org.schabi.newpipe.database.stream.model.StreamStateEntity.STREAM_STATE_TABLE;

@Dao
public interface PlaylistStreamDAO extends BasicDAO<PlaylistStreamEntity> {
    @Override
    @Query("SELECT * FROM " + PLAYLIST_STREAM_JOIN_TABLE)
    Flowable<List<PlaylistStreamEntity>> getAll();

    @Override
    @Query("DELETE FROM " + PLAYLIST_STREAM_JOIN_TABLE)
    int deleteAll();

    @Override
    default Flowable<List<PlaylistStreamEntity>> listByService(final int serviceId) {
        throw new UnsupportedOperationException();
    }

    @Query("DELETE FROM " + PLAYLIST_STREAM_JOIN_TABLE
            + " WHERE " + JOIN_PLAYLIST_ID + " = :playlistId")
    void deleteBatch(long playlistId);

    @Query("SELECT COALESCE(MAX(" + JOIN_INDEX + "), -1)"
            + " FROM " + PLAYLIST_STREAM_JOIN_TABLE
            + " WHERE " + JOIN_PLAYLIST_ID + " = :playlistId")
    Flowable<Integer> getMaximumIndexOf(long playlistId);

    @Query("SELECT CASE WHEN COUNT(*) != 0 then " + STREAM_THUMBNAIL_URL + " ELSE :defaultUrl END"
            + " FROM " + STREAM_TABLE
            + " LEFT JOIN " + PLAYLIST_STREAM_JOIN_TABLE
            + " ON " + STREAM_ID + " = " + JOIN_STREAM_ID
            + " WHERE " + JOIN_PLAYLIST_ID + " = :playlistId "
            + " LIMIT 1"
    )
    Flowable<String> getAutomaticThumbnailUrl(long playlistId, String defaultUrl);

    @RewriteQueriesToDropUnusedColumns
    @Transaction
    @Query("SELECT * FROM " + STREAM_TABLE + " INNER JOIN "
            // get ids of streams of the given playlist
            + "(SELECT " + JOIN_STREAM_ID + "," + JOIN_INDEX
            + " FROM " + PLAYLIST_STREAM_JOIN_TABLE
            + " WHERE " + JOIN_PLAYLIST_ID + " = :playlistId)"

            // then merge with the stream metadata
            + " ON " + STREAM_ID + " = " + JOIN_STREAM_ID

            + " LEFT JOIN "
            + "(SELECT " + JOIN_STREAM_ID + " AS " + JOIN_STREAM_ID_ALIAS + ", "
            + STREAM_PROGRESS_MILLIS
            + " FROM " + STREAM_STATE_TABLE + " )"
            + " ON " + STREAM_ID + " = " + JOIN_STREAM_ID_ALIAS

            + " ORDER BY " + JOIN_INDEX + " ASC")
    Flowable<List<PlaylistStreamEntry>> getOrderedStreamsOf(long playlistId);

    @Transaction
    @Query("SELECT " + PLAYLIST_ID + ", " + PLAYLIST_NAME + ", " + PLAYLIST_THUMBNAIL_URL + ", "
            + "COALESCE(COUNT(" + JOIN_PLAYLIST_ID + "), 0) AS " + PLAYLIST_STREAM_COUNT

            + " FROM " + PLAYLIST_TABLE
            + " LEFT JOIN " + PLAYLIST_STREAM_JOIN_TABLE
            + " ON " + PLAYLIST_ID + " = " + JOIN_PLAYLIST_ID
            + " GROUP BY " + PLAYLIST_ID
            + " ORDER BY " + PLAYLIST_NAME + " COLLATE NOCASE ASC")
    Flowable<List<PlaylistMetadataEntry>> getPlaylistMetadata();

<<<<<<< HEAD
    @RewriteQueriesToDropUnusedColumns
    @Transaction
    @Query("SELECT *, MIN(" + JOIN_INDEX + ")"
            + " FROM " + STREAM_TABLE + " INNER JOIN"
            + " (SELECT " + JOIN_STREAM_ID + "," + JOIN_INDEX
            + " FROM " + PLAYLIST_STREAM_JOIN_TABLE
            + " WHERE " + JOIN_PLAYLIST_ID + " = :playlistId)"
            + " ON " + STREAM_ID + " = " + JOIN_STREAM_ID
            + " LEFT JOIN "
            + "(SELECT " + JOIN_STREAM_ID + " AS " + JOIN_STREAM_ID_ALIAS + ", "
            + STREAM_PROGRESS_MILLIS
            + " FROM " + STREAM_STATE_TABLE + " )"
            + " ON " + STREAM_ID + " = " + JOIN_STREAM_ID_ALIAS
            + " GROUP BY " + STREAM_ID
            + " ORDER BY MIN(" + JOIN_INDEX + ") ASC")
    Flowable<List<PlaylistStreamEntry>> getStreamsWithoutDuplicates(long playlistId);



=======
    @Transaction
    @Query("SELECT " + PLAYLIST_TABLE + "." + PLAYLIST_ID + ", "
            + PLAYLIST_NAME + ", "
            + PLAYLIST_TABLE + "." + PLAYLIST_THUMBNAIL_URL + ", "
            + "COALESCE(COUNT(" + JOIN_PLAYLIST_ID + "), 0) AS " + PLAYLIST_STREAM_COUNT + ", "
            + "COALESCE(SUM(" + STREAM_URL + " = :streamUrl), 0) AS "
                + PLAYLIST_TIMES_STREAM_IS_CONTAINED

            + " FROM " + PLAYLIST_TABLE
            + " LEFT JOIN " + PLAYLIST_STREAM_JOIN_TABLE
            + " ON " + PLAYLIST_TABLE + "." + PLAYLIST_ID + " = " + JOIN_PLAYLIST_ID

            + " LEFT JOIN " + STREAM_TABLE
            + " ON " + STREAM_TABLE + "." + STREAM_ID + " = " + JOIN_STREAM_ID
            + " AND :streamUrl = :streamUrl"

            + " GROUP BY " + JOIN_PLAYLIST_ID
            + " ORDER BY " + PLAYLIST_NAME + " COLLATE NOCASE ASC")
    Flowable<List<PlaylistDuplicatesEntry>> getPlaylistDuplicatesMetadata(String streamUrl);
>>>>>>> e0cb2892
}<|MERGE_RESOLUTION|>--- conflicted
+++ resolved
@@ -97,7 +97,6 @@
             + " ORDER BY " + PLAYLIST_NAME + " COLLATE NOCASE ASC")
     Flowable<List<PlaylistMetadataEntry>> getPlaylistMetadata();
 
-<<<<<<< HEAD
     @RewriteQueriesToDropUnusedColumns
     @Transaction
     @Query("SELECT *, MIN(" + JOIN_INDEX + ")"
@@ -115,9 +114,6 @@
             + " ORDER BY MIN(" + JOIN_INDEX + ") ASC")
     Flowable<List<PlaylistStreamEntry>> getStreamsWithoutDuplicates(long playlistId);
 
-
-
-=======
     @Transaction
     @Query("SELECT " + PLAYLIST_TABLE + "." + PLAYLIST_ID + ", "
             + PLAYLIST_NAME + ", "
@@ -137,5 +133,4 @@
             + " GROUP BY " + JOIN_PLAYLIST_ID
             + " ORDER BY " + PLAYLIST_NAME + " COLLATE NOCASE ASC")
     Flowable<List<PlaylistDuplicatesEntry>> getPlaylistDuplicatesMetadata(String streamUrl);
->>>>>>> e0cb2892
 }