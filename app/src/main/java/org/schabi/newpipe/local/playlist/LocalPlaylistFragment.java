package org.schabi.newpipe.local.playlist;

import android.app.Activity;
import android.content.Context;
import android.content.DialogInterface;
import android.os.Bundle;
import android.os.Parcelable;
import android.support.annotation.NonNull;
import android.support.annotation.Nullable;
import android.support.v7.app.AlertDialog;
import android.support.v7.widget.RecyclerView;
import android.support.v7.widget.helper.ItemTouchHelper;
import android.text.TextUtils;
import android.util.Log;
import android.view.LayoutInflater;
import android.view.View;
import android.view.ViewGroup;
import android.widget.EditText;
import android.widget.TextView;
import android.widget.Toast;

import org.reactivestreams.Subscriber;
import org.reactivestreams.Subscription;
import org.schabi.newpipe.NewPipeDatabase;
import org.schabi.newpipe.R;
import org.schabi.newpipe.database.LocalItem;
import org.schabi.newpipe.database.playlist.PlaylistStreamEntry;
import org.schabi.newpipe.extractor.stream.StreamInfoItem;
import org.schabi.newpipe.local.BaseLocalListFragment;
import org.schabi.newpipe.info_list.InfoItemDialog;
import org.schabi.newpipe.local.dialog.PlaylistAppendDialog;
import org.schabi.newpipe.player.playqueue.PlayQueue;
import org.schabi.newpipe.player.playqueue.SinglePlayQueue;
import org.schabi.newpipe.report.UserAction;
import org.schabi.newpipe.util.Localization;
import org.schabi.newpipe.util.NavigationHelper;
import org.schabi.newpipe.util.OnClickGesture;
import org.schabi.newpipe.util.ShareUtils;

import java.util.ArrayList;
import java.util.Collections;
import java.util.List;
import java.util.concurrent.TimeUnit;
import java.util.concurrent.atomic.AtomicBoolean;

import icepick.State;
import io.reactivex.android.schedulers.AndroidSchedulers;
import io.reactivex.disposables.CompositeDisposable;
import io.reactivex.disposables.Disposable;
import io.reactivex.disposables.Disposables;
import io.reactivex.subjects.PublishSubject;

import static org.schabi.newpipe.util.AnimationUtils.animateView;

public class LocalPlaylistFragment extends BaseLocalListFragment<List<PlaylistStreamEntry>, Void> {

    // Save the list 10 seconds after the last change occurred
    private static final long SAVE_DEBOUNCE_MILLIS = 10000;
    private static final int MINIMUM_INITIAL_DRAG_VELOCITY = 12;

    private View headerRootLayout;
    private TextView headerTitleView;
    private TextView headerStreamCount;

    private View playlistControl;
    private View headerPlayAllButton;
    private View headerPopupButton;
    private View headerBackgroundButton;

    @State
    protected Long playlistId;
    @State
    protected String name;
    @State
    protected Parcelable itemsListState;

    private ItemTouchHelper itemTouchHelper;

    private LocalPlaylistManager playlistManager;
    private Subscription databaseSubscription;

    private PublishSubject<Long> debouncedSaveSignal;
    private CompositeDisposable disposables;

    /* Has the playlist been fully loaded from db */
    private AtomicBoolean isLoadingComplete;
    /* Has the playlist been modified (e.g. items reordered or deleted) */
    private AtomicBoolean isModified;

    public static LocalPlaylistFragment getInstance(long playlistId, String name) {
        LocalPlaylistFragment instance = new LocalPlaylistFragment();
        instance.setInitialData(playlistId, name);
        return instance;
    }

    ///////////////////////////////////////////////////////////////////////////
    // Fragment LifeCycle - Creation
    ///////////////////////////////////////////////////////////////////////////

    @Override
    public void onCreate(Bundle savedInstanceState) {
        super.onCreate(savedInstanceState);
        playlistManager = new LocalPlaylistManager(NewPipeDatabase.getInstance(getContext()));
        debouncedSaveSignal = PublishSubject.create();

        disposables = new CompositeDisposable();

        isLoadingComplete = new AtomicBoolean();
        isModified = new AtomicBoolean();
    }

    @Override
    public View onCreateView(@NonNull LayoutInflater inflater,
                             @Nullable ViewGroup container,
                             @Nullable Bundle savedInstanceState) {
        return inflater.inflate(R.layout.fragment_playlist, container, false);
    }

    ///////////////////////////////////////////////////////////////////////////
    // Fragment Lifecycle - Views
    ///////////////////////////////////////////////////////////////////////////

    @Override
    public void setTitle(final String title) {
        super.setTitle(title);

        if (headerTitleView != null) {
            headerTitleView.setText(title);
        }
    }

    @Override
    protected void initViews(View rootView, Bundle savedInstanceState) {
        super.initViews(rootView, savedInstanceState);
        setTitle(name);
    }

    @Override
    protected View getListHeader() {
        headerRootLayout = activity.getLayoutInflater().inflate(R.layout.local_playlist_header,
                itemsList, false);

        headerTitleView = headerRootLayout.findViewById(R.id.playlist_title_view);
        headerTitleView.setSelected(true);

        headerStreamCount = headerRootLayout.findViewById(R.id.playlist_stream_count);

        playlistControl = headerRootLayout.findViewById(R.id.playlist_control);
        headerPlayAllButton = headerRootLayout.findViewById(R.id.playlist_ctrl_play_all_button);
        headerPopupButton = headerRootLayout.findViewById(R.id.playlist_ctrl_play_popup_button);
        headerBackgroundButton = headerRootLayout.findViewById(R.id.playlist_ctrl_play_bg_button);

        return headerRootLayout;
    }

    @Override
    protected void initListeners() {
        super.initListeners();

        headerTitleView.setOnClickListener(view -> createRenameDialog());

        itemTouchHelper = new ItemTouchHelper(getItemTouchCallback());
        itemTouchHelper.attachToRecyclerView(itemsList);

        itemListAdapter.setSelectedListener(new OnClickGesture<LocalItem>() {
            @Override
            public void selected(LocalItem selectedItem) {
                if (selectedItem instanceof PlaylistStreamEntry) {
                    final PlaylistStreamEntry item = (PlaylistStreamEntry) selectedItem;
                    NavigationHelper.openVideoDetailFragment(getFragmentManager(),
                            item.serviceId, item.url, item.title);
                }
            }

            @Override
            public void held(LocalItem selectedItem) {
                if (selectedItem instanceof PlaylistStreamEntry) {
                    showStreamItemDialog((PlaylistStreamEntry) selectedItem);
                }
            }

            @Override
            public void drag(LocalItem selectedItem, RecyclerView.ViewHolder viewHolder) {
                if (itemTouchHelper != null) itemTouchHelper.startDrag(viewHolder);
            }
        });
    }

    ///////////////////////////////////////////////////////////////////////////
    // Fragment Lifecycle - Loading
    ///////////////////////////////////////////////////////////////////////////

    @Override
    public void showLoading() {
        super.showLoading();
        if (headerRootLayout != null) animateView(headerRootLayout, false, 200);
        if (playlistControl != null) animateView(playlistControl, false, 200);
    }

    @Override
    public void hideLoading() {
        super.hideLoading();
        if (headerRootLayout != null) animateView(headerRootLayout, true, 200);
        if (playlistControl != null) animateView(playlistControl, true, 200);
    }

    @Override
    public void startLoading(boolean forceLoad) {
        super.startLoading(forceLoad);

        if (disposables != null) disposables.clear();
        disposables.add(getDebouncedSaver());

        isLoadingComplete.set(false);
        isModified.set(false);

        playlistManager.getPlaylistStreams(playlistId)
                .onBackpressureLatest()
                .observeOn(AndroidSchedulers.mainThread())
                .subscribe(getPlaylistObserver());
    }

    ///////////////////////////////////////////////////////////////////////////
    // Fragment Lifecycle - Destruction
    ///////////////////////////////////////////////////////////////////////////

    @Override
    public void onPause() {
        super.onPause();
        itemsListState = itemsList.getLayoutManager().onSaveInstanceState();

        // Save on exit
        saveImmediate();
    }

    @Override
    public void onDestroyView() {
        super.onDestroyView();

        if (itemListAdapter != null) itemListAdapter.unsetSelectedListener();
        if (headerBackgroundButton != null) headerBackgroundButton.setOnClickListener(null);
        if (headerPlayAllButton != null) headerPlayAllButton.setOnClickListener(null);
        if (headerPopupButton != null) headerPopupButton.setOnClickListener(null);

        if (databaseSubscription != null) databaseSubscription.cancel();
        if (disposables != null) disposables.clear();

        databaseSubscription = null;
        itemTouchHelper = null;
    }

    @Override
    public void onDestroy() {
        super.onDestroy();
        if (debouncedSaveSignal != null) debouncedSaveSignal.onComplete();
        if (disposables != null) disposables.dispose();

        debouncedSaveSignal = null;
        playlistManager = null;
        disposables = null;

        isLoadingComplete = null;
        isModified = null;
    }

    ///////////////////////////////////////////////////////////////////////////
    // Playlist Stream Loader
    ///////////////////////////////////////////////////////////////////////////

    private Subscriber<List<PlaylistStreamEntry>> getPlaylistObserver() {
        return new Subscriber<List<PlaylistStreamEntry>>() {
            @Override
            public void onSubscribe(Subscription s) {
                showLoading();
                isLoadingComplete.set(false);

                if (databaseSubscription != null) databaseSubscription.cancel();
                databaseSubscription = s;
                databaseSubscription.request(1);
            }

            @Override
            public void onNext(List<PlaylistStreamEntry> streams) {
                // Skip handling the result after it has been modified
                if (isModified == null || !isModified.get()) {
                    handleResult(streams);
                    isLoadingComplete.set(true);
                }

                if (databaseSubscription != null) databaseSubscription.request(1);
            }

            @Override
            public void onError(Throwable exception) {
                LocalPlaylistFragment.this.onError(exception);
            }

            @Override
            public void onComplete() {}
        };
    }

    @Override
    public void handleResult(@NonNull List<PlaylistStreamEntry> result) {
        super.handleResult(result);
        if (itemListAdapter == null) return;

        itemListAdapter.clearStreamItemList();

        if (result.isEmpty()) {
            showEmptyState();
            return;
        }

        itemListAdapter.addItems(result);
        if (itemsListState != null) {
            itemsList.getLayoutManager().onRestoreInstanceState(itemsListState);
            itemsListState = null;
        }
        setVideoCount(itemListAdapter.getItemsList().size());

        headerPlayAllButton.setOnClickListener(view ->
                NavigationHelper.playOnMainPlayer(activity, getPlayQueue(), false));
        headerPopupButton.setOnClickListener(view ->
                NavigationHelper.playOnPopupPlayer(activity, getPlayQueue(), false));
        headerBackgroundButton.setOnClickListener(view ->
                NavigationHelper.playOnBackgroundPlayer(activity, getPlayQueue(), false));

        hideLoading();
    }

    ///////////////////////////////////////////////////////////////////////////
    // Fragment Error Handling
    ///////////////////////////////////////////////////////////////////////////

    @Override
    protected void resetFragment() {
        super.resetFragment();
        if (databaseSubscription != null) databaseSubscription.cancel();
    }

    @Override
    protected boolean onError(Throwable exception) {
        if (super.onError(exception)) return true;

        onUnrecoverableError(exception, UserAction.SOMETHING_ELSE,
                "none", "Local Playlist", R.string.general_error);
        return true;
    }

    /*//////////////////////////////////////////////////////////////////////////
    // Playlist Metadata/Streams Manipulation
    //////////////////////////////////////////////////////////////////////////*/

    private void createRenameDialog() {
        if (playlistId == null || name == null || getContext() == null) return;

        final View dialogView = View.inflate(getContext(), R.layout.dialog_playlist_name, null);
        EditText nameEdit = dialogView.findViewById(R.id.playlist_name);
        nameEdit.setText(name);
        nameEdit.setSelection(nameEdit.getText().length());

        final AlertDialog.Builder dialogBuilder = new AlertDialog.Builder(getContext())
                .setTitle(R.string.rename_playlist)
                .setView(dialogView)
                .setCancelable(true)
                .setNegativeButton(R.string.cancel, null)
                .setPositiveButton(R.string.rename, (dialogInterface, i) -> {
                    changePlaylistName(nameEdit.getText().toString());
                });

        dialogBuilder.show();
    }

    private void changePlaylistName(final String name) {
        if (playlistManager == null) return;

        this.name = name;
        setTitle(name);

        Log.d(TAG, "Updating playlist id=[" + playlistId +
                "] with new name=[" + name + "] items");

        final Disposable disposable = playlistManager.renamePlaylist(playlistId, name)
                .observeOn(AndroidSchedulers.mainThread())
                .subscribe(longs -> {/*Do nothing on success*/}, this::onError);
        disposables.add(disposable);
    }

    private void changeThumbnailUrl(final String thumbnailUrl) {
        if (playlistManager == null) return;

        final Toast successToast = Toast.makeText(getActivity(),
                R.string.playlist_thumbnail_change_success,
                Toast.LENGTH_SHORT);

        Log.d(TAG, "Updating playlist id=[" + playlistId +
                "] with new thumbnail url=[" + thumbnailUrl + "]");

        final Disposable disposable = playlistManager
                .changePlaylistThumbnail(playlistId, thumbnailUrl)
                .observeOn(AndroidSchedulers.mainThread())
                .subscribe(ignore -> successToast.show(), this::onError);
        disposables.add(disposable);
    }

    private void deleteItem(final PlaylistStreamEntry item) {
        if (itemListAdapter == null) return;

        itemListAdapter.removeItem(item);
        setVideoCount(itemListAdapter.getItemsList().size());
        saveChanges();
    }

    private void saveChanges() {
        if (isModified == null || debouncedSaveSignal == null) return;

        isModified.set(true);
        debouncedSaveSignal.onNext(System.currentTimeMillis());
    }

    private Disposable getDebouncedSaver() {
        if (debouncedSaveSignal == null) return Disposables.empty();

        return debouncedSaveSignal
                .debounce(SAVE_DEBOUNCE_MILLIS, TimeUnit.MILLISECONDS)
                .observeOn(AndroidSchedulers.mainThread())
                .subscribe(ignored -> saveImmediate(), this::onError);
    }

    private void saveImmediate() {
        if (playlistManager == null || itemListAdapter == null) return;

        // List must be loaded and modified in order to save
        if (isLoadingComplete == null || isModified == null ||
                !isLoadingComplete.get() || !isModified.get()) {
            Log.w(TAG, "Attempting to save playlist when local playlist " +
                    "is not loaded or not modified: playlist id=[" + playlistId + "]");
            return;
        }

        final List<LocalItem> items = itemListAdapter.getItemsList();
        List<Long> streamIds = new ArrayList<>(items.size());
        for (final LocalItem item : items) {
            if (item instanceof PlaylistStreamEntry) {
                streamIds.add(((PlaylistStreamEntry) item).streamId);
            }
        }

        Log.d(TAG, "Updating playlist id=[" + playlistId +
                "] with [" + streamIds.size() + "] items");

        final Disposable disposable = playlistManager.updateJoin(playlistId, streamIds)
                .observeOn(AndroidSchedulers.mainThread())
                .subscribe(
                        () -> { if (isModified != null) isModified.set(false); },
                        this::onError
                );
        disposables.add(disposable);
    }


    private ItemTouchHelper.SimpleCallback getItemTouchCallback() {
        int directions = ItemTouchHelper.UP | ItemTouchHelper.DOWN;
        if (isGridLayout()) {
            directions |= ItemTouchHelper.LEFT | ItemTouchHelper.RIGHT;
        }
        return new ItemTouchHelper.SimpleCallback(directions,
                ItemTouchHelper.ACTION_STATE_IDLE) {
            @Override
            public int interpolateOutOfBoundsScroll(RecyclerView recyclerView, int viewSize,
                                                    int viewSizeOutOfBounds, int totalSize,
                                                    long msSinceStartScroll) {
                final int standardSpeed = super.interpolateOutOfBoundsScroll(recyclerView, viewSize,
                        viewSizeOutOfBounds, totalSize, msSinceStartScroll);
                final int minimumAbsVelocity = Math.max(MINIMUM_INITIAL_DRAG_VELOCITY,
                        Math.abs(standardSpeed));
                return minimumAbsVelocity * (int) Math.signum(viewSizeOutOfBounds);
            }

            @Override
            public boolean onMove(RecyclerView recyclerView, RecyclerView.ViewHolder source,
                                  RecyclerView.ViewHolder target) {
                if (source.getItemViewType() != target.getItemViewType() ||
                        itemListAdapter == null) {
                    return false;
                }

                final int sourceIndex = source.getAdapterPosition();
                final int targetIndex = target.getAdapterPosition();
                final boolean isSwapped = itemListAdapter.swapItems(sourceIndex, targetIndex);
                if (isSwapped) saveChanges();
                return isSwapped;
            }

            @Override
            public boolean isLongPressDragEnabled() {
                return false;
            }

            @Override
            public boolean isItemViewSwipeEnabled() {
                return false;
            }

            @Override
            public void onSwiped(RecyclerView.ViewHolder viewHolder, int swipeDir) {}
        };
    }

    /*//////////////////////////////////////////////////////////////////////////
    // Utils
    //////////////////////////////////////////////////////////////////////////*/

    protected void showStreamItemDialog(final PlaylistStreamEntry item) {
        final Context context = getContext();
        final Activity activity = getActivity();
        if (context == null || context.getResources() == null || getActivity() == null) return;

        final StreamInfoItem infoItem = item.toStreamInfoItem();

        final String[] commands = new String[]{
                context.getResources().getString(R.string.enqueue_on_background),
                context.getResources().getString(R.string.enqueue_on_popup),
                context.getResources().getString(R.string.start_here_on_background),
                context.getResources().getString(R.string.start_here_on_popup),
                context.getResources().getString(R.string.set_as_playlist_thumbnail),
                context.getResources().getString(R.string.delete),
                context.getResources().getString(R.string.append_playlist),
                context.getResources().getString(R.string.share),
        };

        final DialogInterface.OnClickListener actions = (dialogInterface, i) -> {
            final int index = Math.max(itemListAdapter.getItemsList().indexOf(item), 0);
            switch (i) {
                case 0:
<<<<<<< HEAD
                    NavigationHelper.enqueueOnBackgroundPlayer(context, new SinglePlayQueue(infoItem));
                    break;
                case 1:
                    NavigationHelper.enqueueOnPopupPlayer(activity, new SinglePlayQueue(infoItem));
                    break;
                case 2:
                    NavigationHelper.playOnBackgroundPlayer(context, getPlayQueue(index));
                    break;
                case 3:
                    NavigationHelper.playOnPopupPlayer(activity, getPlayQueue(index));
                    break;
                case 4:
                    changeThumbnailUrl(item.thumbnailUrl);
=======
                    NavigationHelper.enqueueOnBackgroundPlayer(context,
                            new SinglePlayQueue(infoItem), false);
                    break;
                case 1:
                    NavigationHelper.enqueueOnPopupPlayer(activity, new
                            SinglePlayQueue(infoItem), false);
                    break;
                case 2:
                    NavigationHelper.playOnMainPlayer(context, getPlayQueue(index), true);
                    break;
                case 3:
                    NavigationHelper.playOnBackgroundPlayer(context, getPlayQueue(index), true);
                    break;
                case 4:
                    NavigationHelper.playOnPopupPlayer(activity, getPlayQueue(index), true);
>>>>>>> ad79a71f
                    break;
                case 5:
                    deleteItem(item);
                    break;
                case 6:
                    if (getFragmentManager() != null) {
                        PlaylistAppendDialog.fromStreamInfoItems(Collections.singletonList(infoItem))
                                .show(getFragmentManager(), TAG);
                    }
                    break;
                case 7:
                    ShareUtils.shareUrl(this.getContext(), infoItem.getName(), infoItem.getUrl());
                    break;
                default:
                    break;
            }
        };

        new InfoItemDialog(getActivity(), infoItem, commands, actions).show();
    }

    private void setInitialData(long playlistId, String name) {
        this.playlistId = playlistId;
        this.name = !TextUtils.isEmpty(name) ? name : "";
    }

    private void setVideoCount(final long count) {
        if (activity != null && headerStreamCount != null) {
            headerStreamCount.setText(Localization.localizeStreamCount(activity, count));
        }
    }

    private PlayQueue getPlayQueue() {
        return getPlayQueue(0);
    }

    private PlayQueue getPlayQueue(final int index) {
        if (itemListAdapter == null) {
            return new SinglePlayQueue(Collections.emptyList(), 0);
        }

        final List<LocalItem> infoItems = itemListAdapter.getItemsList();
        List<StreamInfoItem> streamInfoItems = new ArrayList<>(infoItems.size());
        for (final LocalItem item : infoItems) {
            if (item instanceof PlaylistStreamEntry) {
                streamInfoItems.add(((PlaylistStreamEntry) item).toStreamInfoItem());
            }
        }
        return new SinglePlayQueue(streamInfoItems, index);
    }
}
<|MERGE_RESOLUTION|>--- conflicted
+++ resolved
@@ -534,7 +534,6 @@
             final int index = Math.max(itemListAdapter.getItemsList().indexOf(item), 0);
             switch (i) {
                 case 0:
-<<<<<<< HEAD
                     NavigationHelper.enqueueOnBackgroundPlayer(context, new SinglePlayQueue(infoItem));
                     break;
                 case 1:
@@ -548,23 +547,6 @@
                     break;
                 case 4:
                     changeThumbnailUrl(item.thumbnailUrl);
-=======
-                    NavigationHelper.enqueueOnBackgroundPlayer(context,
-                            new SinglePlayQueue(infoItem), false);
-                    break;
-                case 1:
-                    NavigationHelper.enqueueOnPopupPlayer(activity, new
-                            SinglePlayQueue(infoItem), false);
-                    break;
-                case 2:
-                    NavigationHelper.playOnMainPlayer(context, getPlayQueue(index), true);
-                    break;
-                case 3:
-                    NavigationHelper.playOnBackgroundPlayer(context, getPlayQueue(index), true);
-                    break;
-                case 4:
-                    NavigationHelper.playOnPopupPlayer(activity, getPlayQueue(index), true);
->>>>>>> ad79a71f
                     break;
                 case 5:
                     deleteItem(item);
