--- conflicted
+++ resolved
@@ -13,11 +13,8 @@
 
 import androidx.annotation.NonNull;
 import androidx.annotation.Nullable;
-<<<<<<< HEAD
 import androidx.appcompat.app.AppCompatActivity;
-=======
 import androidx.appcompat.app.AlertDialog;
->>>>>>> 7ede2daa
 import androidx.fragment.app.Fragment;
 import androidx.fragment.app.FragmentManager;
 import androidx.fragment.app.FragmentTransaction;
@@ -112,11 +109,13 @@
     public static Intent getPlayerIntent(@NonNull final Context context,
                                          @NonNull final Class targetClazz,
                                          @NonNull final PlayQueue playQueue,
-                                         final int repeatMode, final float playbackSpeed,
+                                         final int repeatMode,
+                                         final float playbackSpeed,
                                          final float playbackPitch,
                                          final boolean playbackSkipSilence,
                                          @Nullable final String playbackQuality,
-                                         final boolean resumePlayback, final boolean startPaused,
+                                         final boolean resumePlayback,
+                                         final boolean startPaused,
                                          final boolean isMuted) {
         return getPlayerIntent(context, targetClazz, playQueue, playbackQuality, resumePlayback)
                 .putExtra(BasePlayer.REPEAT_MODE, repeatMode)
@@ -124,7 +123,6 @@
                 .putExtra(BasePlayer.IS_MUTED, isMuted);
     }
 
-<<<<<<< HEAD
     public static void playOnMainPlayer(
             final AppCompatActivity activity,
             final PlayQueue queue,
@@ -161,14 +159,6 @@
         intent.putExtra(Constants.KEY_TITLE, title);
         intent.putExtra(VideoDetailFragment.AUTO_PLAY, autoPlay);
         context.startActivity(intent);
-=======
-    public static void playOnMainPlayer(final Context context, final PlayQueue queue,
-                                        final boolean resumePlayback) {
-        final Intent playerIntent
-                = getPlayerIntent(context, MainVideoPlayer.class, queue, resumePlayback);
-        playerIntent.addFlags(Intent.FLAG_ACTIVITY_NEW_TASK);
-        context.startActivity(playerIntent);
->>>>>>> 7ede2daa
     }
 
     public static void playOnPopupPlayer(final Context context, final PlayQueue queue,
@@ -179,7 +169,6 @@
         }
 
         Toast.makeText(context, R.string.popup_playing_toast, Toast.LENGTH_SHORT).show();
-<<<<<<< HEAD
         final Intent intent = getPlayerIntent(context, MainPlayer.class, queue, resumePlayback);
         intent.putExtra(VideoPlayer.PLAYER_TYPE, VideoPlayer.PLAYER_TYPE_POPUP);
         startService(context, intent);
@@ -190,18 +179,6 @@
         final Intent intent = getPlayerIntent(context, MainPlayer.class, queue, resumePlayback);
         intent.putExtra(VideoPlayer.PLAYER_TYPE, VideoPlayer.PLAYER_TYPE_AUDIO);
         startService(context, intent);
-=======
-        startService(context,
-                getPlayerIntent(context, PopupVideoPlayer.class, queue, resumePlayback));
-    }
-
-    public static void playOnBackgroundPlayer(final Context context, final PlayQueue queue,
-                                              final boolean resumePlayback) {
-        Toast.makeText(context, R.string.background_player_playing_toast, Toast.LENGTH_SHORT)
-                .show();
-        startService(context,
-                getPlayerIntent(context, BackgroundPlayer.class, queue, resumePlayback));
->>>>>>> 7ede2daa
     }
 
     public static void enqueueOnPopupPlayer(final Context context, final PlayQueue queue,
@@ -218,14 +195,9 @@
         }
 
         Toast.makeText(context, R.string.popup_playing_append, Toast.LENGTH_SHORT).show();
-<<<<<<< HEAD
         final Intent intent = getPlayerEnqueueIntent(context, MainPlayer.class, queue, selectOnAppend, resumePlayback);
         intent.putExtra(VideoPlayer.PLAYER_TYPE, VideoPlayer.PLAYER_TYPE_POPUP);
         startService(context, intent);
-=======
-        startService(context, getPlayerEnqueueIntent(context, PopupVideoPlayer.class, queue,
-                selectOnAppend, resumePlayback));
->>>>>>> 7ede2daa
     }
 
     public static void enqueueOnBackgroundPlayer(final Context context, final PlayQueue queue,
@@ -233,20 +205,12 @@
         enqueueOnBackgroundPlayer(context, queue, false, resumePlayback);
     }
 
-<<<<<<< HEAD
-    public static void enqueueOnBackgroundPlayer(final Context context, final PlayQueue queue, final boolean selectOnAppend, final boolean resumePlayback) {
+    public static void enqueueOnBackgroundPlayer(final Context context, final PlayQueue queue, final boolean selectOnAppend,
+                                                 final boolean resumePlayback) {
         Toast.makeText(context, R.string.background_player_append, Toast.LENGTH_SHORT).show();
         final Intent intent = getPlayerEnqueueIntent(context, MainPlayer.class, queue, selectOnAppend, resumePlayback);
         intent.putExtra(VideoPlayer.PLAYER_TYPE, VideoPlayer.PLAYER_TYPE_AUDIO);
         startService(context, intent);
-=======
-    public static void enqueueOnBackgroundPlayer(final Context context, final PlayQueue queue,
-                                                 final boolean selectOnAppend,
-                                                 final boolean resumePlayback) {
-        Toast.makeText(context, R.string.background_player_append, Toast.LENGTH_SHORT).show();
-        startService(context, getPlayerEnqueueIntent(context, BackgroundPlayer.class, queue,
-                selectOnAppend, resumePlayback));
->>>>>>> 7ede2daa
     }
 
     public static void startService(@NonNull final Context context, @NonNull final Intent intent) {
@@ -374,52 +338,31 @@
                 .commit();
     }
 
-<<<<<<< HEAD
-    public static void openVideoDetailFragment(FragmentManager fragmentManager, int serviceId, String url, String title) {
-        openVideoDetailFragment(fragmentManager, serviceId, url, title, true, null);
-    }
-
-    public static void openVideoDetailFragment(
-            FragmentManager fragmentManager,
-            int serviceId,
-            String url,
-            String title,
-            boolean autoPlay,
-            PlayQueue playQueue) {
-        final Fragment fragment = fragmentManager.findFragmentById(R.id.fragment_player_holder);
-        if (title == null) title = "";
-=======
     public static void openVideoDetailFragment(final FragmentManager fragmentManager,
                                                final int serviceId, final String url,
                                                final String title) {
-        openVideoDetailFragment(fragmentManager, serviceId, url, title, false);
-    }
-
-    public static void openVideoDetailFragment(final FragmentManager fragmentManager,
-                                               final int serviceId, final String url,
-                                               final String name, final boolean autoPlay) {
-        Fragment fragment = fragmentManager.findFragmentById(R.id.fragment_holder);
->>>>>>> 7ede2daa
+        openVideoDetailFragment(fragmentManager, serviceId, url, title, true, null);
+    }
+
+    public static void openVideoDetailFragment(
+            final FragmentManager fragmentManager,
+            final int serviceId,
+            final String url,
+            final String title,
+            final boolean autoPlay,
+            final PlayQueue playQueue) {
+        final Fragment fragment = fragmentManager.findFragmentById(R.id.fragment_player_holder);
 
         if (fragment instanceof VideoDetailFragment && fragment.isVisible()) {
             expandMainPlayer(fragment.requireActivity());
             final VideoDetailFragment detailFragment = (VideoDetailFragment) fragment;
             detailFragment.setAutoplay(autoPlay);
-<<<<<<< HEAD
-            detailFragment.selectAndLoadVideo(serviceId, url, title, playQueue);
+            detailFragment.selectAndLoadVideo(serviceId, url, title == null ? "" : title, playQueue);
             detailFragment.scrollToTop();
             return;
         }
 
-        final VideoDetailFragment instance = VideoDetailFragment.getInstance(serviceId, url, title, playQueue);
-=======
-            detailFragment.selectAndLoadVideo(serviceId, url, name == null ? "" : name);
-            return;
-        }
-
-        VideoDetailFragment instance = VideoDetailFragment.getInstance(serviceId, url,
-                name == null ? "" : name);
->>>>>>> 7ede2daa
+        final VideoDetailFragment instance = VideoDetailFragment.getInstance(serviceId, url, title == null ? "" : title, playQueue);
         instance.setAutoplay(autoPlay);
 
         defaultTransaction(fragmentManager)
@@ -428,23 +371,14 @@
                 .commit();
     }
 
-<<<<<<< HEAD
-    public static void expandMainPlayer(Context context) {
+    public static void expandMainPlayer(final Context context) {
         final Intent intent = new Intent(VideoDetailFragment.ACTION_SHOW_MAIN_PLAYER);
         context.sendBroadcast(intent);
     }
 
-    public static void openChannelFragment(
-            final FragmentManager fragmentManager,
-            final int serviceId,
-            final String url,
-            String name) {
-        if (name == null) name = "";
-=======
     public static void openChannelFragment(final FragmentManager fragmentManager,
                                            final int serviceId, final String url,
                                            final String name) {
->>>>>>> 7ede2daa
         defaultTransaction(fragmentManager)
                 .replace(R.id.fragment_holder, ChannelFragment.getInstance(serviceId, url,
                         name == null ? "" : name))
@@ -648,19 +582,10 @@
 
         Intent rIntent = getOpenIntent(context, url, service.getServiceId(), linkType);
 
-<<<<<<< HEAD
-        switch (linkType) {
-            case STREAM:
-                rIntent.putExtra(VideoDetailFragment.AUTO_PLAY,
-                        PreferenceManager.getDefaultSharedPreferences(context)
-                                .getBoolean(context.getString(R.string.autoplay_through_intent_key), false));
-                break;
-=======
         if (linkType == StreamingService.LinkType.STREAM) {
             rIntent.putExtra(VideoDetailFragment.AUTO_PLAY,
                     PreferenceManager.getDefaultSharedPreferences(context).getBoolean(
                             context.getString(R.string.autoplay_through_intent_key), false));
->>>>>>> 7ede2daa
         }
 
         return rIntent;
@@ -691,11 +616,7 @@
     }
 
     /**
-<<<<<<< HEAD
-     * Start an activity to install Kore
-=======
      * Start an activity to install Kore.
->>>>>>> 7ede2daa
      *
      * @param context the context
      */
@@ -704,11 +625,7 @@
     }
 
     /**
-<<<<<<< HEAD
-     * Start Kore app to show a video on Kodi
-=======
      * Start Kore app to show a video on Kodi.
->>>>>>> 7ede2daa
      * <p>
      * For a list of supported urls see the
      * <a href="https://github.com/xbmc/Kore/blob/master/app/src/main/AndroidManifest.xml">
