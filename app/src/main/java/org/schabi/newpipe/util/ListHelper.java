package org.schabi.newpipe.util;

import android.content.Context;
import android.content.SharedPreferences;
import android.net.ConnectivityManager;
import android.preference.PreferenceManager;

import androidx.annotation.Nullable;
import androidx.annotation.StringRes;

import org.schabi.newpipe.R;
import org.schabi.newpipe.extractor.MediaFormat;
import org.schabi.newpipe.extractor.stream.AudioStream;
import org.schabi.newpipe.extractor.stream.VideoStream;

import java.util.ArrayList;
import java.util.Arrays;
import java.util.Collections;
import java.util.HashMap;
import java.util.List;

public final class ListHelper {
    // Video format in order of quality. 0=lowest quality, n=highest quality
    private static final List<MediaFormat> VIDEO_FORMAT_QUALITY_RANKING =
            Arrays.asList(MediaFormat.v3GPP, MediaFormat.WEBM, MediaFormat.MPEG_4);

    // Audio format in order of quality. 0=lowest quality, n=highest quality
    private static final List<MediaFormat> AUDIO_FORMAT_QUALITY_RANKING =
            Arrays.asList(MediaFormat.MP3, MediaFormat.WEBMA, MediaFormat.M4A);
    // Audio format in order of efficiency. 0=most efficient, n=least efficient
    private static final List<MediaFormat> AUDIO_FORMAT_EFFICIENCY_RANKING =
            Arrays.asList(MediaFormat.WEBMA, MediaFormat.M4A, MediaFormat.MP3);

    private static final List<String> HIGH_RESOLUTION_LIST
            = Arrays.asList("1440p", "2160p", "1440p60", "2160p60");

    private ListHelper() { }

    /**
     * @see #getDefaultResolutionIndex(String, String, MediaFormat, List)
     * @param context      Android app context
     * @param videoStreams list of the video streams to check
     * @return index of the video stream with the default index
     */
    public static int getDefaultResolutionIndex(final Context context,
                                                final List<VideoStream> videoStreams) {
        String defaultResolution = computeDefaultResolution(context,
                R.string.default_resolution_key, R.string.default_resolution_value);
        return getDefaultResolutionWithDefaultFormat(context, defaultResolution, videoStreams);
    }

    /**
     * @see #getDefaultResolutionIndex(String, String, MediaFormat, List)
     * @param context           Android app context
     * @param videoStreams      list of the video streams to check
     * @param defaultResolution the default resolution to look for
     * @return index of the video stream with the default index
     */
    public static int getResolutionIndex(final Context context,
                                         final List<VideoStream> videoStreams,
                                         final String defaultResolution) {
        return getDefaultResolutionWithDefaultFormat(context, defaultResolution, videoStreams);
    }

    /**
     * @see #getDefaultResolutionIndex(String, String, MediaFormat, List)
     * @param context           Android app context
     * @param videoStreams      list of the video streams to check
     * @return index of the video stream with the default index
     */
    public static int getPopupDefaultResolutionIndex(final Context context,
                                                     final List<VideoStream> videoStreams) {
        String defaultResolution = computeDefaultResolution(context,
                R.string.default_popup_resolution_key, R.string.default_popup_resolution_value);
        return getDefaultResolutionWithDefaultFormat(context, defaultResolution, videoStreams);
    }

    /**
     * @see #getDefaultResolutionIndex(String, String, MediaFormat, List)
     * @param context           Android app context
     * @param videoStreams      list of the video streams to check
     * @param defaultResolution the default resolution to look for
     * @return index of the video stream with the default index
     */
    public static int getPopupResolutionIndex(final Context context,
                                              final List<VideoStream> videoStreams,
                                              final String defaultResolution) {
        return getDefaultResolutionWithDefaultFormat(context, defaultResolution, videoStreams);
    }

    public static int getDefaultAudioFormat(final Context context,
                                            final List<AudioStream> audioStreams) {
        MediaFormat defaultFormat = getDefaultFormat(context, R.string.default_audio_format_key,
                R.string.default_audio_format_value);

        // If the user has chosen to limit resolution to conserve mobile data
        // usage then we should also limit our audio usage.
        if (isLimitingDataUsage(context)) {
            return getMostCompactAudioIndex(defaultFormat, audioStreams);
        } else {
            return getHighestQualityAudioIndex(defaultFormat, audioStreams);
        }
    }

    /**
     * Join the two lists of video streams (video_only and normal videos),
     * and sort them according with default format chosen by the user.
     *
     * @param context          context to search for the format to give preference
     * @param videoStreams     normal videos list
     * @param videoOnlyStreams video only stream list
     * @param ascendingOrder   true -> smallest to greatest | false -> greatest to smallest
     * @return the sorted list
     */
    public static List<VideoStream> getSortedStreamVideosList(final Context context,
                                                              final List<VideoStream> videoStreams,
                                                              final List<VideoStream>
                                                                      videoOnlyStreams,
                                                              final boolean ascendingOrder) {
        SharedPreferences preferences = PreferenceManager.getDefaultSharedPreferences(context);

        boolean showHigherResolutions = preferences.getBoolean(
                context.getString(R.string.show_higher_resolutions_key), false);
        MediaFormat defaultFormat = getDefaultFormat(context, R.string.default_video_format_key,
                R.string.default_video_format_value);

        return getSortedStreamVideosList(defaultFormat, showHigherResolutions, videoStreams,
                videoOnlyStreams, ascendingOrder);
    }

    /*//////////////////////////////////////////////////////////////////////////
    // Utils
    //////////////////////////////////////////////////////////////////////////*/

    private static String computeDefaultResolution(final Context context, final int key,
                                                   final int value) {
        SharedPreferences preferences = PreferenceManager.getDefaultSharedPreferences(context);

        // Load the prefered resolution otherwise the best available
        String resolution = preferences != null
                ? preferences.getString(context.getString(key), context.getString(value))
                : context.getString(R.string.best_resolution_key);

        String maxResolution = getResolutionLimit(context);
        if (maxResolution != null
                && (resolution.equals(context.getString(R.string.best_resolution_key))
                || compareVideoStreamResolution(maxResolution, resolution) < 1)) {
            resolution = maxResolution;
        }
        return resolution;
    }

    /**
     * Return the index of the default stream in the list, based on the parameters
     * defaultResolution and defaultFormat.
     *
     * @param defaultResolution the default resolution to look for
     * @param bestResolutionKey key of the best resolution
     * @param defaultFormat     the default fomat to look for
     * @param videoStreams      list of the video streams to check
     * @return index of the default resolution&format
     */
    static int getDefaultResolutionIndex(final String defaultResolution,
                                         final String bestResolutionKey,
                                         final MediaFormat defaultFormat,
                                         final List<VideoStream> videoStreams) {
        if (videoStreams == null || videoStreams.isEmpty()) {
            return -1;
        }

        sortStreamList(videoStreams, false);
        if (defaultResolution.equals(bestResolutionKey)) {
            return 0;
        }

        int defaultStreamIndex
                = getVideoStreamIndex(defaultResolution, defaultFormat, videoStreams);

        // this is actually an error,
        // but maybe there is really no stream fitting to the default value.
        if (defaultStreamIndex == -1) {
            return 0;
        }
        return defaultStreamIndex;
    }

    /**
     * Join the two lists of video streams (video_only and normal videos),
     * and sort them according with default format chosen by the user.
     *
     * @param defaultFormat         format to give preference
     * @param showHigherResolutions show >1080p resolutions
     * @param videoStreams          normal videos list
     * @param videoOnlyStreams      video only stream list
     * @param ascendingOrder        true -> smallest to greatest | false -> greatest to smallest
     * @return the sorted list
     */
    static List<VideoStream> getSortedStreamVideosList(final MediaFormat defaultFormat,
                                                       final boolean showHigherResolutions,
                                                       final List<VideoStream> videoStreams,
                                                       final List<VideoStream> videoOnlyStreams,
                                                       final boolean ascendingOrder) {
        ArrayList<VideoStream> retList = new ArrayList<>();
        HashMap<String, VideoStream> hashMap = new HashMap<>();

        if (videoOnlyStreams != null) {
            for (VideoStream stream : videoOnlyStreams) {
                if (!showHigherResolutions
                        && HIGH_RESOLUTION_LIST.contains(stream.getResolution())) {
                    continue;
                }
                retList.add(stream);
            }
        }
        if (videoStreams != null) {
            for (VideoStream stream : videoStreams) {
                if (!showHigherResolutions
                        && HIGH_RESOLUTION_LIST.contains(stream.getResolution())) {
                    continue;
                }
                retList.add(stream);
            }
        }

        // Add all to the hashmap
        for (VideoStream videoStream : retList) {
            hashMap.put(videoStream.getResolution(), videoStream);
        }

        // Override the values when the key == resolution, with the defaultFormat
        for (VideoStream videoStream : retList) {
            if (videoStream.getFormat() == defaultFormat) {
                hashMap.put(videoStream.getResolution(), videoStream);
            }
        }

        retList.clear();
        retList.addAll(hashMap.values());
        sortStreamList(retList, ascendingOrder);
        return retList;
    }

    /**
     * Sort the streams list depending on the parameter ascendingOrder;
     * <p>
     * It works like that:<br>
     * - Take a string resolution, remove the letters, replace "0p60" (for 60fps videos) with "1"
     * and sort by the greatest:<br>
     * <blockquote><pre>
     *      720p     ->  720
     *      720p60   ->  721
     *      360p     ->  360
     *      1080p    ->  1080
     *      1080p60  ->  1081
     * <br>
     *  ascendingOrder  ? 360 < 720 < 721 < 1080 < 1081
     *  !ascendingOrder ? 1081 < 1080 < 721 < 720 < 360</pre></blockquote>
     *
     * @param videoStreams   list that the sorting will be applied
     * @param ascendingOrder true -> smallest to greatest | false -> greatest to smallest
     */
    private static void sortStreamList(final List<VideoStream> videoStreams,
                                       final boolean ascendingOrder) {
        Collections.sort(videoStreams, (o1, o2) -> {
            int result = compareVideoStreamResolution(o1, o2);
            return result == 0 ? 0 : (ascendingOrder ? result : -result);
        });
    }

    /**
     * Get the audio from the list with the highest quality.
     * Format will be ignored if it yields no results.
     *
     * @param format       The target format type or null if it doesn't matter
     * @param audioStreams List of audio streams
     * @return Index of audio stream that produces the most compact results or -1 if not found
     */
    static int getHighestQualityAudioIndex(@Nullable MediaFormat format,
                                           final List<AudioStream> audioStreams) {
        int result = -1;
        if (audioStreams != null) {
            while (result == -1) {
                AudioStream prevStream = null;
                for (int idx = 0; idx < audioStreams.size(); idx++) {
                    AudioStream stream = audioStreams.get(idx);
                    if ((format == null || stream.getFormat() == format)
                            && (prevStream == null || compareAudioStreamBitrate(prevStream, stream,
                                    AUDIO_FORMAT_QUALITY_RANKING) < 0)) {
                        prevStream = stream;
                        result = idx;
                    }
                }
                if (result == -1 && format == null) {
                    break;
                }
                format = null;
            }
        }
        return result;
    }

    /**
     * Get the audio from the list with the lowest bitrate and most efficient format.
     * Format will be ignored if it yields no results.
     *
     * @param format       The target format type or null if it doesn't matter
     * @param audioStreams List of audio streams
     * @return Index of audio stream that produces the most compact results or -1 if not found
     */
    static int getMostCompactAudioIndex(@Nullable MediaFormat format,
                                        final List<AudioStream> audioStreams) {
        int result = -1;
        if (audioStreams != null) {
            while (result == -1) {
                AudioStream prevStream = null;
                for (int idx = 0; idx < audioStreams.size(); idx++) {
                    AudioStream stream = audioStreams.get(idx);
                    if ((format == null || stream.getFormat() == format)
                            && (prevStream == null || compareAudioStreamBitrate(prevStream, stream,
                                    AUDIO_FORMAT_EFFICIENCY_RANKING) > 0)) {
                        prevStream = stream;
                        result = idx;
                    }
                }
                if (result == -1 && format == null) {
                    break;
                }
                format = null;
            }
        }
        return result;
    }

    /**
     * Locates a possible match for the given resolution and format in the provided list.
     *
     * <p>In this order:</p>
     *
     * <ol>
     * <li>Find a format and resolution match</li>
     * <li>Find a format and resolution match and ignore the refresh</li>
     * <li>Find a resolution match</li>
     * <li>Find a resolution match and ignore the refresh</li>
     * <li>Find a resolution just below the requested resolution and ignore the refresh</li>
     * <li>Give up</li>
     * </ol>
     *
     * @param targetResolution the resolution to look for
     * @param targetFormat     the format to look for
     * @param videoStreams     the available video streams
     * @return the index of the prefered video stream
     */
    static int getVideoStreamIndex(final String targetResolution, final MediaFormat targetFormat,
                                   final List<VideoStream> videoStreams) {
        int fullMatchIndex = -1;
        int fullMatchNoRefreshIndex = -1;
        int resMatchOnlyIndex = -1;
        int resMatchOnlyNoRefreshIndex = -1;
        int lowerResMatchNoRefreshIndex = -1;
        String targetResolutionNoRefresh = targetResolution.replaceAll("p\\d+$", "p");

        for (int idx = 0; idx < videoStreams.size(); idx++) {
            MediaFormat format = targetFormat == null ? null : videoStreams.get(idx).getFormat();
            String resolution = videoStreams.get(idx).getResolution();
            String resolutionNoRefresh = resolution.replaceAll("p\\d+$", "p");

            if (format == targetFormat && resolution.equals(targetResolution)) {
                fullMatchIndex = idx;
            }

            if (format == targetFormat && resolutionNoRefresh.equals(targetResolutionNoRefresh)) {
                fullMatchNoRefreshIndex = idx;
            }

            if (resMatchOnlyIndex == -1 && resolution.equals(targetResolution)) {
                resMatchOnlyIndex = idx;
            }

            if (resMatchOnlyNoRefreshIndex == -1
                    && resolutionNoRefresh.equals(targetResolutionNoRefresh)) {
                resMatchOnlyNoRefreshIndex = idx;
            }

            if (lowerResMatchNoRefreshIndex == -1 && compareVideoStreamResolution(
                    resolutionNoRefresh, targetResolutionNoRefresh) < 0) {
                lowerResMatchNoRefreshIndex = idx;
            }
        }

        if (fullMatchIndex != -1) {
            return fullMatchIndex;
        }
        if (fullMatchNoRefreshIndex != -1) {
            return fullMatchNoRefreshIndex;
        }
        if (resMatchOnlyIndex != -1) {
            return resMatchOnlyIndex;
        }
        if (resMatchOnlyNoRefreshIndex != -1) {
            return resMatchOnlyNoRefreshIndex;
        }
        return lowerResMatchNoRefreshIndex;
    }

    /**
     * Fetches the desired resolution or returns the default if it is not found.
     * The resolution will be reduced if video chocking is active.
     *
     * @param context           Android app context
     * @param defaultResolution the default resolution
     * @param videoStreams      the list of video streams to check
     * @return the index of the prefered video stream
     */
    private static int getDefaultResolutionWithDefaultFormat(final Context context,
                                                             final String defaultResolution,
                                                             final List<VideoStream> videoStreams) {
        MediaFormat defaultFormat = getDefaultFormat(context, R.string.default_video_format_key,
                R.string.default_video_format_value);
        return getDefaultResolutionIndex(defaultResolution,
                context.getString(R.string.best_resolution_key), defaultFormat, videoStreams);
    }

    private static MediaFormat getDefaultFormat(final Context context,
                                                @StringRes final int defaultFormatKey,
                                                @StringRes final int defaultFormatValueKey) {
        SharedPreferences preferences = PreferenceManager.getDefaultSharedPreferences(context);

        String defaultFormat = context.getString(defaultFormatValueKey);
        String defaultFormatString = preferences.getString(
                context.getString(defaultFormatKey), defaultFormat);

        MediaFormat defaultMediaFormat = getMediaFormatFromKey(context, defaultFormatString);
        if (defaultMediaFormat == null) {
            preferences.edit().putString(context.getString(defaultFormatKey), defaultFormat)
                    .apply();
            defaultMediaFormat = getMediaFormatFromKey(context, defaultFormat);
        }

        return defaultMediaFormat;
    }

    private static MediaFormat getMediaFormatFromKey(final Context context,
                                                     final String formatKey) {
        MediaFormat format = null;
        if (formatKey.equals(context.getString(R.string.video_webm_key))) {
            format = MediaFormat.WEBM;
        } else if (formatKey.equals(context.getString(R.string.video_mp4_key))) {
            format = MediaFormat.MPEG_4;
        } else if (formatKey.equals(context.getString(R.string.video_3gp_key))) {
            format = MediaFormat.v3GPP;
        } else if (formatKey.equals(context.getString(R.string.audio_webm_key))) {
            format = MediaFormat.WEBMA;
        } else if (formatKey.equals(context.getString(R.string.audio_m4a_key))) {
            format = MediaFormat.M4A;
        }
        return format;
    }

    // Compares the quality of two audio streams
    private static int compareAudioStreamBitrate(final AudioStream streamA,
                                                 final AudioStream streamB,
                                                 final List<MediaFormat> formatRanking) {
        if (streamA == null) {
            return -1;
        }
        if (streamB == null) {
            return 1;
        }
        if (streamA.getAverageBitrate() < streamB.getAverageBitrate()) {
            return -1;
        }
        if (streamA.getAverageBitrate() > streamB.getAverageBitrate()) {
            return 1;
        }

        // Same bitrate and format
        return formatRanking.indexOf(streamA.getFormat())
                - formatRanking.indexOf(streamB.getFormat());
    }

    private static int compareVideoStreamResolution(final String r1, final String r2) {
        int res1 = Integer.parseInt(r1.replaceAll("0p\\d+$", "1")
                .replaceAll("[^\\d.]", ""));
        int res2 = Integer.parseInt(r2.replaceAll("0p\\d+$", "1")
                .replaceAll("[^\\d.]", ""));
        return res1 - res2;
    }

    // Compares the quality of two video streams.
    private static int compareVideoStreamResolution(final VideoStream streamA,
                                                    final VideoStream streamB) {
        if (streamA == null) {
            return -1;
        }
        if (streamB == null) {
            return 1;
        }

        int resComp = compareVideoStreamResolution(streamA.getResolution(),
                streamB.getResolution());
        if (resComp != 0) {
            return resComp;
        }

        // Same bitrate and format
        return ListHelper.VIDEO_FORMAT_QUALITY_RANKING.indexOf(streamA.getFormat())
                - ListHelper.VIDEO_FORMAT_QUALITY_RANKING.indexOf(streamB.getFormat());
    }


    private static boolean isLimitingDataUsage(final Context context) {
        return getResolutionLimit(context) != null;
    }

    /**
     * The maximum resolution allowed.
     *
     * @param context App context
     * @return maximum resolution allowed or null if there is no maximum
     */
    private static String getResolutionLimit(final Context context) {
        String resolutionLimit = null;
        if (isMeteredNetwork(context)) {
            SharedPreferences preferences = PreferenceManager.getDefaultSharedPreferences(context);
            String defValue = context.getString(R.string.limit_data_usage_none_key);
            String value = preferences.getString(
                    context.getString(R.string.limit_mobile_data_usage_key), defValue);
            resolutionLimit = defValue.equals(value) ? null : value;
        }
        return resolutionLimit;
    }

    /**
     * The current network is metered (like mobile data)?
     *
     * @param context App context
     * @return {@code true} if connected to a metered network
     */
<<<<<<< HEAD
    public static boolean isMeteredNetwork(Context context)
    {
        ConnectivityManager manager = (ConnectivityManager)context.getSystemService(Context.CONNECTIVITY_SERVICE);
        if (manager == null || manager.getActiveNetworkInfo() == null) return false;
=======
    private static boolean isMeteredNetwork(final Context context) {
        ConnectivityManager manager
                = (ConnectivityManager) context.getSystemService(Context.CONNECTIVITY_SERVICE);
        if (manager == null || manager.getActiveNetworkInfo() == null) {
            return false;
        }
>>>>>>> 7ede2daa

        return manager.isActiveNetworkMetered();
    }
}<|MERGE_RESOLUTION|>--- conflicted
+++ resolved
@@ -536,19 +536,12 @@
      * @param context App context
      * @return {@code true} if connected to a metered network
      */
-<<<<<<< HEAD
-    public static boolean isMeteredNetwork(Context context)
-    {
-        ConnectivityManager manager = (ConnectivityManager)context.getSystemService(Context.CONNECTIVITY_SERVICE);
-        if (manager == null || manager.getActiveNetworkInfo() == null) return false;
-=======
-    private static boolean isMeteredNetwork(final Context context) {
+    public static boolean isMeteredNetwork(final Context context) {
         ConnectivityManager manager
                 = (ConnectivityManager) context.getSystemService(Context.CONNECTIVITY_SERVICE);
         if (manager == null || manager.getActiveNetworkInfo() == null) {
             return false;
         }
->>>>>>> 7ede2daa
 
         return manager.isActiveNetworkMetered();
     }
