/*
 * Copyright 2017 Mauricio Colli <mauriciocolli@outlook.com>
 * MainVideoPlayer.java is part of NewPipe
 *
 * License: GPL-3.0+
 * This program is free software: you can redistribute it and/or modify
 * it under the terms of the GNU General Public License as published by
 * the Free Software Foundation, either version 3 of the License, or
 * (at your option) any later version.
 *
 * This program is distributed in the hope that it will be useful,
 * but WITHOUT ANY WARRANTY; without even the implied warranty of
 * MERCHANTABILITY or FITNESS FOR A PARTICULAR PURPOSE.  See the
 * GNU General Public License for more details.
 *
 * You should have received a copy of the GNU General Public License
 * along with this program. If not, see <http://www.gnu.org/licenses/>.
 */

package org.schabi.newpipe.player;

import android.content.Context;
import android.content.Intent;
import android.content.SharedPreferences;
import android.content.pm.ActivityInfo;
import android.content.res.Configuration;
import android.database.ContentObserver;
import android.graphics.Color;
import android.graphics.drawable.ColorDrawable;
import android.media.AudioManager;
import android.net.Uri;
import android.os.Build;
import android.os.Bundle;
import android.os.Handler;
import android.preference.PreferenceManager;
import android.provider.Settings;
import android.util.DisplayMetrics;
import android.util.Log;
import android.util.TypedValue;
import android.view.DisplayCutout;
import android.view.GestureDetector;
import android.view.MotionEvent;
import android.view.View;
import android.view.WindowInsets;
import android.view.WindowManager;
import android.widget.Button;
import android.widget.ImageButton;
import android.widget.ImageView;
import android.widget.PopupMenu;
import android.widget.ProgressBar;
import android.widget.RelativeLayout;
import android.widget.SeekBar;
import android.widget.TextView;
import android.widget.Toast;

import androidx.annotation.ColorInt;
import androidx.annotation.NonNull;
import androidx.annotation.Nullable;
import androidx.appcompat.app.AppCompatActivity;
import androidx.appcompat.content.res.AppCompatResources;
import androidx.core.app.ActivityCompat;
import androidx.recyclerview.widget.ItemTouchHelper;
import androidx.recyclerview.widget.RecyclerView;

import com.google.android.exoplayer2.Player;
import com.google.android.exoplayer2.text.CaptionStyleCompat;
import com.google.android.exoplayer2.ui.AspectRatioFrameLayout;
import com.google.android.exoplayer2.ui.SubtitleView;

import org.schabi.newpipe.R;
import org.schabi.newpipe.extractor.stream.VideoStream;
import org.schabi.newpipe.fragments.OnScrollBelowItemsListener;
import org.schabi.newpipe.player.helper.PlaybackParameterDialog;
import org.schabi.newpipe.player.helper.PlayerHelper;
import org.schabi.newpipe.player.playqueue.PlayQueueItem;
import org.schabi.newpipe.player.playqueue.PlayQueueItemBuilder;
import org.schabi.newpipe.player.playqueue.PlayQueueItemHolder;
import org.schabi.newpipe.player.playqueue.PlayQueueItemTouchCallback;
import org.schabi.newpipe.player.resolver.MediaSourceTag;
import org.schabi.newpipe.player.resolver.VideoPlaybackResolver;
import org.schabi.newpipe.util.AnimationUtils;
import org.schabi.newpipe.util.KoreUtil;
import org.schabi.newpipe.util.ListHelper;
import org.schabi.newpipe.util.NavigationHelper;
import org.schabi.newpipe.util.PermissionHelper;
import org.schabi.newpipe.util.ShareUtils;
import org.schabi.newpipe.util.StateSaver;
import org.schabi.newpipe.util.ThemeHelper;

import java.util.List;
import java.util.Queue;
import java.util.UUID;

import static org.schabi.newpipe.player.BasePlayer.STATE_PLAYING;
import static org.schabi.newpipe.player.VideoPlayer.DEFAULT_CONTROLS_DURATION;
import static org.schabi.newpipe.player.VideoPlayer.DEFAULT_CONTROLS_HIDE_TIME;
import static org.schabi.newpipe.util.AnimationUtils.Type.SCALE_AND_ALPHA;
import static org.schabi.newpipe.util.AnimationUtils.Type.SLIDE_AND_ALPHA;
import static org.schabi.newpipe.util.AnimationUtils.animateRotation;
import static org.schabi.newpipe.util.AnimationUtils.animateView;
import static org.schabi.newpipe.util.Localization.assureCorrectAppLanguage;
import static org.schabi.newpipe.util.StateSaver.KEY_SAVED_STATE;

/**
 * Activity Player implementing {@link VideoPlayer}.
 *
 * @author mauriciocolli
 */
public final class MainVideoPlayer extends AppCompatActivity
        implements StateSaver.WriteRead, PlaybackParameterDialog.Callback {
    private static final String TAG = ".MainVideoPlayer";
    private static final boolean DEBUG = BasePlayer.DEBUG;

    private GestureDetector gestureDetector;

    private VideoPlayerImpl playerImpl;

    private SharedPreferences defaultPreferences;

    @Nullable
    private PlayerState playerState;
    private boolean isInMultiWindow;
    private boolean isBackPressed;

    private ContentObserver rotationObserver;

    /*//////////////////////////////////////////////////////////////////////////
    // Activity LifeCycle
    //////////////////////////////////////////////////////////////////////////*/

    @Override
    protected void onCreate(@Nullable final Bundle savedInstanceState) {
        assureCorrectAppLanguage(this);
        super.onCreate(savedInstanceState);
        if (DEBUG) {
            Log.d(TAG, "onCreate() called with: "
                    + "savedInstanceState = [" + savedInstanceState + "]");
        }
        defaultPreferences = PreferenceManager.getDefaultSharedPreferences(this);
        ThemeHelper.setTheme(this);
        getWindow().setBackgroundDrawable(new ColorDrawable(Color.BLACK));
        if (Build.VERSION.SDK_INT >= Build.VERSION_CODES.LOLLIPOP) {
            getWindow().setStatusBarColor(Color.BLACK);
        }
        setVolumeControlStream(AudioManager.STREAM_MUSIC);

        WindowManager.LayoutParams lp = getWindow().getAttributes();
        lp.screenBrightness = PlayerHelper.getScreenBrightness(getApplicationContext());
        getWindow().setAttributes(lp);

        hideSystemUi();
        setContentView(R.layout.activity_main_player);
        playerImpl = new VideoPlayerImpl(this);
        playerImpl.setup(findViewById(android.R.id.content));

        if (savedInstanceState != null && savedInstanceState.get(KEY_SAVED_STATE) != null) {
            return; // We have saved states, stop here to restore it
        }

        final Intent intent = getIntent();
        if (intent != null) {
            playerImpl.handleIntent(intent);
        } else {
            Toast.makeText(this, R.string.general_error, Toast.LENGTH_SHORT).show();
            finish();
        }

        rotationObserver = new ContentObserver(new Handler()) {
            @Override
            public void onChange(final boolean selfChange) {
                super.onChange(selfChange);
                if (globalScreenOrientationLocked()) {
                    final boolean lastOrientationWasLandscape = defaultPreferences
                            .getBoolean(getString(R.string.last_orientation_landscape_key), false);
                    setLandscape(lastOrientationWasLandscape);
                } else {
                    setRequestedOrientation(ActivityInfo.SCREEN_ORIENTATION_UNSPECIFIED);
                }
            }
        };
        getContentResolver().registerContentObserver(
                Settings.System.getUriFor(Settings.System.ACCELEROMETER_ROTATION),
                false, rotationObserver);
    }

    @Override
    protected void onRestoreInstanceState(@NonNull final Bundle bundle) {
        if (DEBUG) {
            Log.d(TAG, "onRestoreInstanceState() called");
        }
        super.onRestoreInstanceState(bundle);
        StateSaver.tryToRestore(bundle, this);
    }

    @Override
    protected void onNewIntent(final Intent intent) {
        if (DEBUG) {
            Log.d(TAG, "onNewIntent() called with: intent = [" + intent + "]");
        }
        super.onNewIntent(intent);
        if (intent != null) {
            playerState = null;
            playerImpl.handleIntent(intent);
        }
    }

    @Override
    protected void onResume() {
        if (DEBUG) {
            Log.d(TAG, "onResume() called");
        }
        assureCorrectAppLanguage(this);
        super.onResume();

        if (globalScreenOrientationLocked()) {
            boolean lastOrientationWasLandscape = defaultPreferences
                    .getBoolean(getString(R.string.last_orientation_landscape_key), false);
            setLandscape(lastOrientationWasLandscape);
        }

        final int lastResizeMode = defaultPreferences.getInt(
                getString(R.string.last_resize_mode), AspectRatioFrameLayout.RESIZE_MODE_FIT);
        playerImpl.setResizeMode(lastResizeMode);

        // Upon going in or out of multiwindow mode, isInMultiWindow will always be false,
        // since the first onResume needs to restore the player.
        // Subsequent onResume calls while multiwindow mode remains the same and the player is
        // prepared should be ignored.
        if (isInMultiWindow) {
            return;
        }
        isInMultiWindow = isInMultiWindow();

        if (playerState != null) {
            playerImpl.setPlaybackQuality(playerState.getPlaybackQuality());
            playerImpl.initPlayback(playerState.getPlayQueue(), playerState.getRepeatMode(),
                    playerState.getPlaybackSpeed(), playerState.getPlaybackPitch(),
                    playerState.isPlaybackSkipSilence(), playerState.wasPlaying(),
                    playerImpl.isMuted());
        }
    }

    @Override
    public void onConfigurationChanged(final Configuration newConfig) {
        super.onConfigurationChanged(newConfig);
        assureCorrectAppLanguage(this);

        if (playerImpl.isSomePopupMenuVisible()) {
            playerImpl.getQualityPopupMenu().dismiss();
            playerImpl.getPlaybackSpeedPopupMenu().dismiss();
        }
    }

    @Override
    public void onBackPressed() {
        super.onBackPressed();
        isBackPressed = true;
    }

    @Override
    protected void onSaveInstanceState(final Bundle outState) {
        if (DEBUG) {
            Log.d(TAG, "onSaveInstanceState() called");
        }
        super.onSaveInstanceState(outState);
        if (playerImpl == null) {
            return;
        }

        playerImpl.setRecovery();
        if (!playerImpl.gotDestroyed()) {
            playerState = createPlayerState();
        }
        StateSaver.tryToSave(isChangingConfigurations(), null, outState, this);
    }

    @Override
    protected void onStop() {
        if (DEBUG) {
            Log.d(TAG, "onStop() called");
        }
        super.onStop();
        PlayerHelper.setScreenBrightness(getApplicationContext(),
                getWindow().getAttributes().screenBrightness);

        if (playerImpl == null) {
            return;
        }
        if (!isBackPressed) {
            playerImpl.minimize();
        }
        playerState = createPlayerState();
        playerImpl.destroy();

        if (rotationObserver != null) {
            getContentResolver().unregisterContentObserver(rotationObserver);
        }

        isInMultiWindow = false;
        isBackPressed = false;
    }

    @Override
    protected void attachBaseContext(final Context newBase) {
        super.attachBaseContext(AudioServiceLeakFix.preventLeakOf(newBase));
    }

    @Override
    protected void onPause() {
        playerImpl.savePlaybackState();
        super.onPause();
    }

    /*//////////////////////////////////////////////////////////////////////////
    // State Saving
    //////////////////////////////////////////////////////////////////////////*/

    private PlayerState createPlayerState() {
        return new PlayerState(playerImpl.getPlayQueue(), playerImpl.getRepeatMode(),
                playerImpl.getPlaybackSpeed(), playerImpl.getPlaybackPitch(),
                playerImpl.getPlaybackQuality(), playerImpl.getPlaybackSkipSilence(),
                playerImpl.isPlaying());
    }

    @Override
    public String generateSuffix() {
        return "." + UUID.randomUUID().toString() + ".player";
    }

    @Override
    public void writeTo(final Queue<Object> objectsToSave) {
        if (objectsToSave == null) {
            return;
        }
        objectsToSave.add(playerState);
    }

    @Override
    @SuppressWarnings("unchecked")
    public void readFrom(@NonNull final Queue<Object> savedObjects) {
        playerState = (PlayerState) savedObjects.poll();
    }

    /*//////////////////////////////////////////////////////////////////////////
    // View
    //////////////////////////////////////////////////////////////////////////*/

    private void showSystemUi() {
        if (DEBUG) {
            Log.d(TAG, "showSystemUi() called");
        }
        if (playerImpl != null && playerImpl.queueVisible) {
            return;
        }

        final int visibility = View.SYSTEM_UI_FLAG_LAYOUT_STABLE
                | View.SYSTEM_UI_FLAG_LAYOUT_FULLSCREEN
                | View.SYSTEM_UI_FLAG_LAYOUT_HIDE_NAVIGATION;

        if (Build.VERSION.SDK_INT >= Build.VERSION_CODES.LOLLIPOP) {
            @ColorInt final int systenUiColor =
                    ActivityCompat.getColor(getApplicationContext(), R.color.video_overlay_color);
            getWindow().setStatusBarColor(systenUiColor);
            getWindow().setNavigationBarColor(systenUiColor);
        }

        getWindow().getDecorView().setSystemUiVisibility(visibility);
        getWindow().clearFlags(WindowManager.LayoutParams.FLAG_FULLSCREEN);
    }

    private void hideSystemUi() {
        if (DEBUG) {
            Log.d(TAG, "hideSystemUi() called");
        }
        if (Build.VERSION.SDK_INT >= Build.VERSION_CODES.JELLY_BEAN) {
            int visibility = View.SYSTEM_UI_FLAG_LAYOUT_STABLE
                    | View.SYSTEM_UI_FLAG_LAYOUT_FULLSCREEN
                    | View.SYSTEM_UI_FLAG_LAYOUT_HIDE_NAVIGATION
                    | View.SYSTEM_UI_FLAG_FULLSCREEN
                    | View.SYSTEM_UI_FLAG_HIDE_NAVIGATION;
            if (Build.VERSION.SDK_INT >= Build.VERSION_CODES.KITKAT) {
                visibility |= View.SYSTEM_UI_FLAG_IMMERSIVE_STICKY;
            }
            getWindow().getDecorView().setSystemUiVisibility(visibility);
        }
        getWindow().setFlags(WindowManager.LayoutParams.FLAG_FULLSCREEN,
                WindowManager.LayoutParams.FLAG_FULLSCREEN);
    }

    private void toggleOrientation() {
        setLandscape(!isLandscape());
        defaultPreferences.edit()
                .putBoolean(getString(R.string.last_orientation_landscape_key), !isLandscape())
                .apply();
    }

    private boolean isLandscape() {
        return getResources().getDisplayMetrics().heightPixels
                < getResources().getDisplayMetrics().widthPixels;
    }

    private void setLandscape(final boolean v) {
        setRequestedOrientation(v
                ? ActivityInfo.SCREEN_ORIENTATION_SENSOR_LANDSCAPE
                : ActivityInfo.SCREEN_ORIENTATION_SENSOR_PORTRAIT);
    }

    private boolean globalScreenOrientationLocked() {
        // 1: Screen orientation changes using accelerometer
        // 0: Screen orientation is locked
        return !(android.provider.Settings.System
                .getInt(getContentResolver(), Settings.System.ACCELEROMETER_ROTATION, 0) == 1);
    }

    protected void setRepeatModeButton(final ImageButton imageButton, final int repeatMode) {
        switch (repeatMode) {
            case Player.REPEAT_MODE_OFF:
                imageButton.setImageResource(R.drawable.exo_controls_repeat_off);
                break;
            case Player.REPEAT_MODE_ONE:
                imageButton.setImageResource(R.drawable.exo_controls_repeat_one);
                break;
            case Player.REPEAT_MODE_ALL:
                imageButton.setImageResource(R.drawable.exo_controls_repeat_all);
                break;
        }
    }

    protected void setShuffleButton(final ImageButton shuffleButton, final boolean shuffled) {
        final int shuffleAlpha = shuffled ? 255 : 77;
        shuffleButton.setImageAlpha(shuffleAlpha);
    }

    protected void setMuteButton(final ImageButton muteButton, final boolean isMuted) {
        muteButton.setImageDrawable(AppCompatResources.getDrawable(getApplicationContext(), isMuted
                ? R.drawable.ic_volume_off_white_72dp : R.drawable.ic_volume_up_white_72dp));
    }


    private boolean isInMultiWindow() {
        return Build.VERSION.SDK_INT >= Build.VERSION_CODES.N && isInMultiWindowMode();
    }

    ////////////////////////////////////////////////////////////////////////////
    // Playback Parameters Listener
    ////////////////////////////////////////////////////////////////////////////

    @Override
    public void onPlaybackParameterChanged(final float playbackTempo, final float playbackPitch,
                                           final boolean playbackSkipSilence) {
        if (playerImpl != null) {
            playerImpl.setPlaybackParameters(playbackTempo, playbackPitch, playbackSkipSilence);
        }
    }

    ///////////////////////////////////////////////////////////////////////////

    @SuppressWarnings({"unused", "WeakerAccess"})
    private class VideoPlayerImpl extends VideoPlayer {
        private static final float MAX_GESTURE_LENGTH = 0.75f;

        private TextView titleTextView;
        private TextView channelTextView;
        private RelativeLayout volumeRelativeLayout;
        private ProgressBar volumeProgressBar;
        private ImageView volumeImageView;
        private RelativeLayout brightnessRelativeLayout;
        private ProgressBar brightnessProgressBar;
        private ImageView brightnessImageView;
        private ImageButton queueButton;
        private ImageButton repeatButton;
        private ImageButton shuffleButton;

        private ImageButton playPauseButton;
        private ImageButton playPreviousButton;
        private ImageButton playNextButton;
        private Button closeButton;

        private RelativeLayout queueLayout;
        private ImageButton itemsListCloseButton;
        private RecyclerView itemsList;
        private ItemTouchHelper itemTouchHelper;

        private boolean queueVisible;

        private ImageButton moreOptionsButton;
        private ImageButton kodiButton;
        private ImageButton shareButton;
        private ImageButton toggleOrientationButton;
        private ImageButton switchPopupButton;
        private ImageButton switchBackgroundButton;
        private ImageButton muteButton;

        private RelativeLayout windowRootLayout;
        private View secondaryControls;

        private int maxGestureLength;

        VideoPlayerImpl(final Context context) {
            super("VideoPlayerImpl" + MainVideoPlayer.TAG, context);
        }

        @Override
        public void initViews(final View view) {
            super.initViews(view);
            this.titleTextView = view.findViewById(R.id.titleTextView);
            this.channelTextView = view.findViewById(R.id.channelTextView);
            this.volumeRelativeLayout = view.findViewById(R.id.volumeRelativeLayout);
            this.volumeProgressBar = view.findViewById(R.id.volumeProgressBar);
            this.volumeImageView = view.findViewById(R.id.volumeImageView);
            this.brightnessRelativeLayout = view.findViewById(R.id.brightnessRelativeLayout);
            this.brightnessProgressBar = view.findViewById(R.id.brightnessProgressBar);
            this.brightnessImageView = view.findViewById(R.id.brightnessImageView);
            this.queueButton = view.findViewById(R.id.queueButton);
            this.repeatButton = view.findViewById(R.id.repeatButton);
            this.shuffleButton = view.findViewById(R.id.shuffleButton);

            this.playPauseButton = view.findViewById(R.id.playPauseButton);
            this.playPreviousButton = view.findViewById(R.id.playPreviousButton);
            this.playNextButton = view.findViewById(R.id.playNextButton);
            this.closeButton = view.findViewById(R.id.closeButton);

            this.moreOptionsButton = view.findViewById(R.id.moreOptionsButton);
            this.secondaryControls = view.findViewById(R.id.secondaryControls);
            this.kodiButton = view.findViewById(R.id.kodi);
            this.shareButton = view.findViewById(R.id.share);
            this.toggleOrientationButton = view.findViewById(R.id.toggleOrientation);
            this.switchBackgroundButton = view.findViewById(R.id.switchBackground);
            this.muteButton = view.findViewById(R.id.switchMute);
            this.switchPopupButton = view.findViewById(R.id.switchPopup);

            this.queueLayout = findViewById(R.id.playQueuePanel);
            this.itemsListCloseButton = findViewById(R.id.playQueueClose);
            this.itemsList = findViewById(R.id.playQueue);

            titleTextView.setSelected(true);
            channelTextView.setSelected(true);
            boolean showKodiButton = PreferenceManager.getDefaultSharedPreferences(this.context)
                    .getBoolean(this.context.getString(R.string.show_play_with_kodi_key), false);
            kodiButton.setVisibility(showKodiButton ? View.VISIBLE : View.GONE);

            getRootView().setKeepScreenOn(true);
        }

        @Override
        protected void setupSubtitleView(@NonNull final SubtitleView view,
                                         final float captionScale,
                                         @NonNull final CaptionStyleCompat captionStyle) {
            final DisplayMetrics metrics = context.getResources().getDisplayMetrics();
            final int minimumLength = Math.min(metrics.heightPixels, metrics.widthPixels);
            final float captionRatioInverse = 20f + 4f * (1f - captionScale);
            view.setFixedTextSize(TypedValue.COMPLEX_UNIT_PX,
                    (float) minimumLength / captionRatioInverse);
            view.setApplyEmbeddedStyles(captionStyle.equals(CaptionStyleCompat.DEFAULT));
            view.setStyle(captionStyle);
        }

        @Override
        public void initListeners() {
            super.initListeners();

            PlayerGestureListener listener = new PlayerGestureListener();
            gestureDetector = new GestureDetector(context, listener);
            gestureDetector.setIsLongpressEnabled(false);
            getRootView().setOnTouchListener(listener);

            queueButton.setOnClickListener(this);
            repeatButton.setOnClickListener(this);
            shuffleButton.setOnClickListener(this);

            playPauseButton.setOnClickListener(this);
            playPreviousButton.setOnClickListener(this);
            playNextButton.setOnClickListener(this);
            closeButton.setOnClickListener(this);

            moreOptionsButton.setOnClickListener(this);
            kodiButton.setOnClickListener(this);
            shareButton.setOnClickListener(this);
            toggleOrientationButton.setOnClickListener(this);
            switchBackgroundButton.setOnClickListener(this);
            muteButton.setOnClickListener(this);
            switchPopupButton.setOnClickListener(this);

            getRootView().addOnLayoutChangeListener((view, l, t, r, b, ol, ot, or, ob) -> {
                if (l != ol || t != ot || r != or || b != ob) {
                    // Use smaller value to be consistent between screen orientations
                    // (and to make usage easier)
                    int width = r - l;
                    int height = b - t;
                    maxGestureLength = (int) (Math.min(width, height) * MAX_GESTURE_LENGTH);

                    if (DEBUG) {
                        Log.d(TAG, "maxGestureLength = " + maxGestureLength);
                    }

                    volumeProgressBar.setMax(maxGestureLength);
                    brightnessProgressBar.setMax(maxGestureLength);

                    setInitialGestureValues();
                }
            });

            if (Build.VERSION.SDK_INT >= Build.VERSION_CODES.P) {
                queueLayout.setOnApplyWindowInsetsListener(new View.OnApplyWindowInsetsListener() {
                    @Override
                    public WindowInsets onApplyWindowInsets(final View view,
                                                            final WindowInsets windowInsets) {
                        final DisplayCutout cutout = windowInsets.getDisplayCutout();
                        if (cutout != null) {
                            view.setPadding(cutout.getSafeInsetLeft(), cutout.getSafeInsetTop(),
                                    cutout.getSafeInsetRight(), cutout.getSafeInsetBottom());
                        }
                        return windowInsets;
                    }
                });
            }
        }

        public void minimize() {
            switch (PlayerHelper.getMinimizeOnExitAction(context)) {
                case PlayerHelper.MinimizeMode.MINIMIZE_ON_EXIT_MODE_BACKGROUND:
                    onPlayBackgroundButtonClicked();
                    break;
                case PlayerHelper.MinimizeMode.MINIMIZE_ON_EXIT_MODE_POPUP:
                    onFullScreenButtonClicked();
                    break;
                case PlayerHelper.MinimizeMode.MINIMIZE_ON_EXIT_MODE_NONE:
                default:
                    // No action
                    break;
            }
        }

        /*//////////////////////////////////////////////////////////////////////////
        // ExoPlayer Video Listener
        //////////////////////////////////////////////////////////////////////////*/

        @Override
        public void onRepeatModeChanged(final int i) {
            super.onRepeatModeChanged(i);
            updatePlaybackButtons();
        }

        @Override
        public void onShuffleClicked() {
            super.onShuffleClicked();
            updatePlaybackButtons();
        }

        /*//////////////////////////////////////////////////////////////////////////
        // Playback Listener
        //////////////////////////////////////////////////////////////////////////*/

        protected void onMetadataChanged(@NonNull final MediaSourceTag tag) {
            super.onMetadataChanged(tag);

            titleTextView.setText(tag.getMetadata().getName());
            channelTextView.setText(tag.getMetadata().getUploaderName());
        }

        @Override
        public void onPlaybackShutdown() {
            super.onPlaybackShutdown();
            finish();
        }

        public void onKodiShare() {
            onPause();
            try {
                NavigationHelper.playWithKore(this.context,
                        Uri.parse(playerImpl.getVideoUrl().replace("https", "http")));
            } catch (Exception e) {
                if (DEBUG) {
                    Log.i(TAG, "Failed to start kore", e);
                }
                KoreUtil.showInstallKoreDialog(this.context);
            }
        }

        /*//////////////////////////////////////////////////////////////////////////
        // Player Overrides
        //////////////////////////////////////////////////////////////////////////*/

        @Override
        public void onFullScreenButtonClicked() {
            super.onFullScreenButtonClicked();

            if (DEBUG) {
                Log.d(TAG, "onFullScreenButtonClicked() called");
            }
            if (simpleExoPlayer == null) {
                return;
            }

            if (!PermissionHelper.isPopupEnabled(context)) {
                PermissionHelper.showPopupEnablementToast(context);
                return;
            }

            setRecovery();
            final Intent intent = NavigationHelper.getPlayerIntent(
                    context,
                    PopupVideoPlayer.class,
                    this.getPlayQueue(),
                    this.getRepeatMode(),
                    this.getPlaybackSpeed(),
                    this.getPlaybackPitch(),
                    this.getPlaybackSkipSilence(),
                    this.getPlaybackQuality(),
                    false,
                    !isPlaying(),
                    isMuted()
            );
            context.startService(intent);

            ((View) getControlAnimationView().getParent()).setVisibility(View.GONE);
            destroy();
            finish();
        }

        public void onPlayBackgroundButtonClicked() {
            if (DEBUG) {
                Log.d(TAG, "onPlayBackgroundButtonClicked() called");
            }
            if (playerImpl.getPlayer() == null) {
                return;
            }

            setRecovery();
            final Intent intent = NavigationHelper.getPlayerIntent(
                    context,
                    BackgroundPlayer.class,
                    this.getPlayQueue(),
                    this.getRepeatMode(),
                    this.getPlaybackSpeed(),
                    this.getPlaybackPitch(),
                    this.getPlaybackSkipSilence(),
                    this.getPlaybackQuality(),
                    false,
                    !isPlaying(),
                    isMuted()
            );
            context.startService(intent);

            ((View) getControlAnimationView().getParent()).setVisibility(View.GONE);
            destroy();
            finish();
        }

        @Override
        public void onMuteUnmuteButtonClicked() {
            super.onMuteUnmuteButtonClicked();
            setMuteButton(muteButton, playerImpl.isMuted());
        }


        @Override
        public void onClick(final View v) {
            super.onClick(v);
            if (v.getId() == playPauseButton.getId()) {
                onPlayPause();
            } else if (v.getId() == playPreviousButton.getId()) {
                onPlayPrevious();
            } else if (v.getId() == playNextButton.getId()) {
                onPlayNext();
            } else if (v.getId() == queueButton.getId()) {
                onQueueClicked();
                return;
            } else if (v.getId() == repeatButton.getId()) {
                onRepeatClicked();
                return;
            } else if (v.getId() == shuffleButton.getId()) {
                onShuffleClicked();
                return;
            } else if (v.getId() == moreOptionsButton.getId()) {
                onMoreOptionsClicked();
            } else if (v.getId() == shareButton.getId()) {
                onShareClicked();
            } else if (v.getId() == toggleOrientationButton.getId()) {
                onScreenRotationClicked();
            } else if (v.getId() == switchPopupButton.getId()) {
                onFullScreenButtonClicked();
            } else if (v.getId() == switchBackgroundButton.getId()) {
                onPlayBackgroundButtonClicked();
            } else if (v.getId() == muteButton.getId()) {
                onMuteUnmuteButtonClicked();
            } else if (v.getId() == closeButton.getId()) {
                onPlaybackShutdown();
                return;
            } else if (v.getId() == kodiButton.getId()) {
                onKodiShare();
            }

            if (getCurrentState() != STATE_COMPLETED) {
                getControlsVisibilityHandler().removeCallbacksAndMessages(null);
                animateView(getControlsRoot(), true, DEFAULT_CONTROLS_DURATION, 0, () -> {
                    if (getCurrentState() == STATE_PLAYING && !isSomePopupMenuVisible()) {
                        hideControls(DEFAULT_CONTROLS_DURATION, DEFAULT_CONTROLS_HIDE_TIME);
                    }
                });
            }
        }

        private void onQueueClicked() {
            queueVisible = true;
            hideSystemUi();

            buildQueue();
            updatePlaybackButtons();

            getControlsRoot().setVisibility(View.INVISIBLE);
            animateView(queueLayout, SLIDE_AND_ALPHA, true, DEFAULT_CONTROLS_DURATION);

            itemsList.scrollToPosition(playQueue.getIndex());
        }

        private void onQueueClosed() {
            animateView(queueLayout, SLIDE_AND_ALPHA, false, DEFAULT_CONTROLS_DURATION);
            queueVisible = false;
        }

        private void onMoreOptionsClicked() {
            if (DEBUG) {
                Log.d(TAG, "onMoreOptionsClicked() called");
            }

            final boolean isMoreControlsVisible
                    = secondaryControls.getVisibility() == View.VISIBLE;

            animateRotation(moreOptionsButton, DEFAULT_CONTROLS_DURATION,
                    isMoreControlsVisible ? 0 : 180);
            animateView(secondaryControls, SLIDE_AND_ALPHA, !isMoreControlsVisible,
                    DEFAULT_CONTROLS_DURATION);
            showControls(DEFAULT_CONTROLS_DURATION);
            setMuteButton(muteButton, playerImpl.isMuted());
        }

        private void onShareClicked() {
            // share video at the current time (youtube.com/watch?v=ID&t=SECONDS)
            ShareUtils.shareUrl(MainVideoPlayer.this, playerImpl.getVideoTitle(),
                    playerImpl.getVideoUrl()
                            + "&t=" + playerImpl.getPlaybackSeekBar().getProgress() / 1000);
        }

        private void onScreenRotationClicked() {
            if (DEBUG) {
                Log.d(TAG, "onScreenRotationClicked() called");
            }
            toggleOrientation();
            showControlsThenHide();
        }

        @Override
        public void onPlaybackSpeedClicked() {
            PlaybackParameterDialog
                    .newInstance(getPlaybackSpeed(), getPlaybackPitch(), getPlaybackSkipSilence())
                    .show(getSupportFragmentManager(), TAG);
        }

        @Override
        public void onStopTrackingTouch(final SeekBar seekBar) {
            super.onStopTrackingTouch(seekBar);
            if (wasPlaying()) {
                showControlsThenHide();
            }
        }

        @Override
        public void onDismiss(final PopupMenu menu) {
            super.onDismiss(menu);
            if (isPlaying()) {
                hideControls(DEFAULT_CONTROLS_DURATION, 0);
            }
            hideSystemUi();
        }

        @Override
        protected int nextResizeMode(final int currentResizeMode) {
            final int newResizeMode;
            switch (currentResizeMode) {
                case AspectRatioFrameLayout.RESIZE_MODE_FIT:
                    newResizeMode = AspectRatioFrameLayout.RESIZE_MODE_FILL;
                    break;
                case AspectRatioFrameLayout.RESIZE_MODE_FILL:
                    newResizeMode = AspectRatioFrameLayout.RESIZE_MODE_ZOOM;
                    break;
                default:
                    newResizeMode = AspectRatioFrameLayout.RESIZE_MODE_FIT;
                    break;
            }

            storeResizeMode(newResizeMode);
            return newResizeMode;
        }

        private void storeResizeMode(@AspectRatioFrameLayout.ResizeMode final int resizeMode) {
            defaultPreferences.edit()
                    .putInt(getString(R.string.last_resize_mode), resizeMode)
                    .apply();
        }

        @Override
        protected VideoPlaybackResolver.QualityResolver getQualityResolver() {
            return new VideoPlaybackResolver.QualityResolver() {
                @Override
                public int getDefaultResolutionIndex(final List<VideoStream> sortedVideos) {
                    return ListHelper.getDefaultResolutionIndex(context, sortedVideos);
                }

                @Override
                public int getOverrideResolutionIndex(final List<VideoStream> sortedVideos,
                                                      final String playbackQuality) {
                    return ListHelper.getResolutionIndex(context, sortedVideos, playbackQuality);
                }
            };
        }

        /*//////////////////////////////////////////////////////////////////////////
        // States
        //////////////////////////////////////////////////////////////////////////*/

        private void animatePlayButtons(final boolean show, final int duration) {
            animateView(playPauseButton, AnimationUtils.Type.SCALE_AND_ALPHA, show, duration);
            animateView(playPreviousButton, AnimationUtils.Type.SCALE_AND_ALPHA, show, duration);
            animateView(playNextButton, AnimationUtils.Type.SCALE_AND_ALPHA, show, duration);
        }

        @Override
        public void onBlocked() {
            super.onBlocked();
            playPauseButton.setImageResource(R.drawable.ic_pause_white);
            animatePlayButtons(false, 100);
            animateView(closeButton, false, DEFAULT_CONTROLS_DURATION);
            getRootView().setKeepScreenOn(true);
        }

        @Override
        public void onBuffering() {
            super.onBuffering();
            getRootView().setKeepScreenOn(true);
        }

        @Override
        public void onPlaying() {
            super.onPlaying();
            animateView(playPauseButton, AnimationUtils.Type.SCALE_AND_ALPHA, false, 80, 0, () -> {
                playPauseButton.setImageResource(R.drawable.ic_pause_white);
                animatePlayButtons(true, 200);
                animateView(closeButton, false, DEFAULT_CONTROLS_DURATION);
            });

            getRootView().setKeepScreenOn(true);
        }

        @Override
        public void onPaused() {
            super.onPaused();
            animateView(playPauseButton, AnimationUtils.Type.SCALE_AND_ALPHA, false, 80, 0, () -> {
                playPauseButton.setImageResource(R.drawable.ic_play_arrow_white);
                animatePlayButtons(true, 200);
                animateView(closeButton, false, DEFAULT_CONTROLS_DURATION);
            });

            showSystemUi();
            getRootView().setKeepScreenOn(false);
        }

        @Override
        public void onPausedSeek() {
            super.onPausedSeek();
            animatePlayButtons(false, 100);
            getRootView().setKeepScreenOn(true);
        }


        @Override
        public void onCompleted() {
            animateView(playPauseButton, AnimationUtils.Type.SCALE_AND_ALPHA, false, 0, 0, () -> {
                playPauseButton.setImageResource(R.drawable.ic_replay_white);
                animatePlayButtons(true, DEFAULT_CONTROLS_DURATION);
                animateView(closeButton, true, DEFAULT_CONTROLS_DURATION);
            });
            getRootView().setKeepScreenOn(false);
            super.onCompleted();
        }

        /*//////////////////////////////////////////////////////////////////////////
        // Utils
        //////////////////////////////////////////////////////////////////////////*/

        private void setInitialGestureValues() {
            if (getAudioReactor() != null) {
                final float currentVolumeNormalized
                        = (float) getAudioReactor().getVolume() / getAudioReactor().getMaxVolume();
                volumeProgressBar.setProgress(
                        (int) (volumeProgressBar.getMax() * currentVolumeNormalized));
            }

            float screenBrightness = getWindow().getAttributes().screenBrightness;
            if (screenBrightness < 0) {
                screenBrightness = Settings.System.getInt(getContentResolver(),
                        Settings.System.SCREEN_BRIGHTNESS, 0) / 255.0f;
            }

            brightnessProgressBar.setProgress(
                    (int) (brightnessProgressBar.getMax() * screenBrightness));

            if (DEBUG) {
                Log.d(TAG, "setInitialGestureValues: volumeProgressBar.getProgress() ["
                        + volumeProgressBar.getProgress() + "] "
                        + "brightnessProgressBar.getProgress() ["
                        + brightnessProgressBar.getProgress() + "]");
            }
        }

        @Override
        public void showControlsThenHide() {
            if (queueVisible) {
                return;
            }

            super.showControlsThenHide();
        }

        @Override
        public void showControls(final long duration) {
            if (queueVisible) {
                return;
            }

            super.showControls(duration);
        }

        @Override
        public void hideControls(final long duration, final long delay) {
            if (DEBUG) {
                Log.d(TAG, "hideControls() called with: delay = [" + delay + "]");
            }
            getControlsVisibilityHandler().removeCallbacksAndMessages(null);
            getControlsVisibilityHandler().postDelayed(() ->
                            animateView(getControlsRoot(), false, duration, 0,
                                    MainVideoPlayer.this::hideSystemUi),
                    /*delayMillis=*/delay
            );
        }

        private void updatePlaybackButtons() {
            if (repeatButton == null || shuffleButton == null
                    || simpleExoPlayer == null || playQueue == null) {
                return;
            }

            setRepeatModeButton(repeatButton, getRepeatMode());
            setShuffleButton(shuffleButton, playQueue.isShuffled());
        }

        private void buildQueue() {
            itemsList.setAdapter(playQueueAdapter);
            itemsList.setClickable(true);
            itemsList.setLongClickable(true);

            itemsList.clearOnScrollListeners();
            itemsList.addOnScrollListener(getQueueScrollListener());

            itemTouchHelper = new ItemTouchHelper(getItemTouchCallback());
            itemTouchHelper.attachToRecyclerView(itemsList);

            playQueueAdapter.setSelectedListener(getOnSelectedListener());

            itemsListCloseButton.setOnClickListener(view -> onQueueClosed());
        }

        private OnScrollBelowItemsListener getQueueScrollListener() {
            return new OnScrollBelowItemsListener() {
                @Override
                public void onScrolledDown(final RecyclerView recyclerView) {
                    if (playQueue != null && !playQueue.isComplete()) {
                        playQueue.fetch();
                    } else if (itemsList != null) {
                        itemsList.clearOnScrollListeners();
                    }
                }
            };
        }

        private ItemTouchHelper.SimpleCallback getItemTouchCallback() {
            return new PlayQueueItemTouchCallback() {
                @Override
                public void onMove(final int sourceIndex, final int targetIndex) {
                    if (playQueue != null) {
                        playQueue.move(sourceIndex, targetIndex);
                    }
                }

                @Override
                public void onSwiped(final int index) {
                    if (index != -1) {
                        playQueue.remove(index);
                    }
                }
            };
        }

        private PlayQueueItemBuilder.OnSelectedListener getOnSelectedListener() {
            return new PlayQueueItemBuilder.OnSelectedListener() {
                @Override
                public void selected(final PlayQueueItem item, final View view) {
                    onSelected(item);
                }

                @Override
                public void held(final PlayQueueItem item, final View view) {
                    final int index = playQueue.indexOf(item);
                    if (index != -1) {
                        playQueue.remove(index);
                    }
                }

                @Override
                public void onStartDrag(final PlayQueueItemHolder viewHolder) {
                    if (itemTouchHelper != null) {
                        itemTouchHelper.startDrag(viewHolder);
                    }
                }
            };
        }

        private int getNavigationBarHeight()
        {
            int resId = getResources().getIdentifier("navigation_bar_height", "dimen", "android");
            if (resId > 0) {
                return getResources().getDimensionPixelSize(resId);
            }
            return 0;
        }

        private int getStatusBarHeight()
        {
            int resId = getResources().getIdentifier("status_bar_height", "dimen", "android");
            if (resId > 0) {
                return getResources().getDimensionPixelSize(resId);
            }
            return 0;
        }

        ///////////////////////////////////////////////////////////////////////////
        // Getters
        ///////////////////////////////////////////////////////////////////////////

        public TextView getTitleTextView() {
            return titleTextView;
        }

        public TextView getChannelTextView() {
            return channelTextView;
        }

        public RelativeLayout getVolumeRelativeLayout() {
            return volumeRelativeLayout;
        }

        public ProgressBar getVolumeProgressBar() {
            return volumeProgressBar;
        }

        public ImageView getVolumeImageView() {
            return volumeImageView;
        }

        public RelativeLayout getBrightnessRelativeLayout() {
            return brightnessRelativeLayout;
        }

        public ProgressBar getBrightnessProgressBar() {
            return brightnessProgressBar;
        }

        public ImageView getBrightnessImageView() {
            return brightnessImageView;
        }

        public ImageButton getRepeatButton() {
            return repeatButton;
        }

        public ImageButton getMuteButton() {
            return muteButton;
        }

        public ImageButton getPlayPauseButton() {
            return playPauseButton;
        }

        public int getMaxGestureLength() {
            return maxGestureLength;
        }
    }

    private class PlayerGestureListener extends GestureDetector.SimpleOnGestureListener
            implements View.OnTouchListener {
        private static final int MOVEMENT_THRESHOLD = 40;

        private final boolean isVolumeGestureEnabled = PlayerHelper
                .isVolumeGestureEnabled(getApplicationContext());
        private final boolean isBrightnessGestureEnabled = PlayerHelper
                .isBrightnessGestureEnabled(getApplicationContext());

        private final int maxVolume = playerImpl.getAudioReactor().getMaxVolume();

        private boolean isMoving;

        @Override
        public boolean onDoubleTap(final MotionEvent e) {
            if (DEBUG) {
                Log.d(TAG, "onDoubleTap() called with: "
                        + "e = [" + e + "], "
                        + "rawXy = " + e.getRawX() + ", " + e.getRawY() + ", "
                        + "xy = " + e.getX() + ", " + e.getY());
            }

            if (e.getX() > playerImpl.getRootView().getWidth() * 2 / 3) {
                playerImpl.onFastForward();
            } else if (e.getX() < playerImpl.getRootView().getWidth() / 3) {
                playerImpl.onFastRewind();
            } else {
                playerImpl.getPlayPauseButton().performClick();
            }

            return true;
        }

        @Override
        public boolean onSingleTapConfirmed(final MotionEvent e) {
            if (DEBUG) {
                Log.d(TAG, "onSingleTapConfirmed() called with: e = [" + e + "]");
            }
            if (playerImpl.getCurrentState() == BasePlayer.STATE_BLOCKED) {
                return true;
            }

            if (playerImpl.isControlsVisible()) {
                playerImpl.hideControls(150, 0);
            } else {
                playerImpl.showControlsThenHide();
                showSystemUi();
            }
            return true;
        }

        @Override
        public boolean onDown(final MotionEvent e) {
            if (DEBUG) {
                Log.d(TAG, "onDown() called with: e = [" + e + "]");
            }

            return super.onDown(e);
        }

        @Override
        public boolean onScroll(final MotionEvent initialEvent, final MotionEvent movingEvent,
                                final float distanceX, final float distanceY) {
            if (!isVolumeGestureEnabled && !isBrightnessGestureEnabled) {
                return false;
            }

<<<<<<< HEAD
            final boolean isTouchingStatusBar = initialEvent.getY() < playerImpl.getStatusBarHeight();
            final boolean isTouchingNavigationBar = initialEvent.getY() > playerImpl.getRootView().getHeight() - playerImpl.getNavigationBarHeight();
            if (isTouchingStatusBar || isTouchingNavigationBar)
            {
                return false;
            }

            final boolean insideThreshold = Math.abs(movingEvent.getY() - initialEvent.getY()) <= MOVEMENT_THRESHOLD;
=======
//            if (DEBUG) {
//                Log.d(TAG, "MainVideoPlayer.onScroll = " +
//                        "e1.getRaw = [" + initialEvent.getRawX() + ", "
//                        + initialEvent.getRawY() + "], " +
//                        "e2.getRaw = [" + movingEvent.getRawX() + ", "
//                        + movingEvent.getRawY() + "], " +
//                        "distanceXy = [" + distanceX + ", " + distanceY + "]");
//            }

            final boolean insideThreshold
                    = Math.abs(movingEvent.getY() - initialEvent.getY()) <= MOVEMENT_THRESHOLD;
>>>>>>> ec52e144
            if (!isMoving && (insideThreshold || Math.abs(distanceX) > Math.abs(distanceY))
                    || playerImpl.getCurrentState() == BasePlayer.STATE_COMPLETED) {
                return false;
            }

            isMoving = true;

            boolean acceptAnyArea = isVolumeGestureEnabled != isBrightnessGestureEnabled;
            boolean acceptVolumeArea = acceptAnyArea
                    || initialEvent.getX() > playerImpl.getRootView().getWidth() / 2;
            boolean acceptBrightnessArea = acceptAnyArea || !acceptVolumeArea;

            if (isVolumeGestureEnabled && acceptVolumeArea) {
                playerImpl.getVolumeProgressBar().incrementProgressBy((int) distanceY);
                float currentProgressPercent =
                        (float) playerImpl.getVolumeProgressBar().getProgress()
                                / playerImpl.getMaxGestureLength();
                int currentVolume = (int) (maxVolume * currentProgressPercent);
                playerImpl.getAudioReactor().setVolume(currentVolume);

                if (DEBUG) {
                    Log.d(TAG, "onScroll().volumeControl, currentVolume = " + currentVolume);
                }

                final int resId = currentProgressPercent <= 0
                        ? R.drawable.ic_volume_off_white_72dp
                        : currentProgressPercent < 0.25
                        ? R.drawable.ic_volume_mute_white_72dp
                        : currentProgressPercent < 0.75
                        ? R.drawable.ic_volume_down_white_72dp
                        : R.drawable.ic_volume_up_white_72dp;

                playerImpl.getVolumeImageView().setImageDrawable(
                        AppCompatResources.getDrawable(getApplicationContext(), resId)
                );

                if (playerImpl.getVolumeRelativeLayout().getVisibility() != View.VISIBLE) {
                    animateView(playerImpl.getVolumeRelativeLayout(), SCALE_AND_ALPHA, true, 200);
                }
                if (playerImpl.getBrightnessRelativeLayout().getVisibility() == View.VISIBLE) {
                    playerImpl.getBrightnessRelativeLayout().setVisibility(View.GONE);
                }
            } else if (isBrightnessGestureEnabled && acceptBrightnessArea) {
                playerImpl.getBrightnessProgressBar().incrementProgressBy((int) distanceY);
                float currentProgressPercent
                        = (float) playerImpl.getBrightnessProgressBar().getProgress()
                        / playerImpl.getMaxGestureLength();
                WindowManager.LayoutParams layoutParams = getWindow().getAttributes();
                layoutParams.screenBrightness = currentProgressPercent;
                getWindow().setAttributes(layoutParams);

                if (DEBUG) {
                    Log.d(TAG, "onScroll().brightnessControl, currentBrightness = "
                            + currentProgressPercent);
                }

                final int resId = currentProgressPercent < 0.25
                        ? R.drawable.ic_brightness_low_white_72dp
                        : currentProgressPercent < 0.75
                                ? R.drawable.ic_brightness_medium_white_72dp
                                : R.drawable.ic_brightness_high_white_72dp;

                playerImpl.getBrightnessImageView().setImageDrawable(
                        AppCompatResources.getDrawable(getApplicationContext(), resId)
                );

                if (playerImpl.getBrightnessRelativeLayout().getVisibility() != View.VISIBLE) {
                    animateView(playerImpl.getBrightnessRelativeLayout(), SCALE_AND_ALPHA, true,
                            200);
                }
                if (playerImpl.getVolumeRelativeLayout().getVisibility() == View.VISIBLE) {
                    playerImpl.getVolumeRelativeLayout().setVisibility(View.GONE);
                }
            }
            return true;
        }

        private void onScrollEnd() {
            if (DEBUG) {
                Log.d(TAG, "onScrollEnd() called");
            }

            if (playerImpl.getVolumeRelativeLayout().getVisibility() == View.VISIBLE) {
                animateView(playerImpl.getVolumeRelativeLayout(), SCALE_AND_ALPHA, false,
                        200, 200);
            }
            if (playerImpl.getBrightnessRelativeLayout().getVisibility() == View.VISIBLE) {
                animateView(playerImpl.getBrightnessRelativeLayout(), SCALE_AND_ALPHA, false,
                        200, 200);
            }

            if (playerImpl.isControlsVisible() && playerImpl.getCurrentState() == STATE_PLAYING) {
                playerImpl.hideControls(DEFAULT_CONTROLS_DURATION, DEFAULT_CONTROLS_HIDE_TIME);
            }
        }

        @Override
        public boolean onTouch(final View v, final MotionEvent event) {
//            if (DEBUG) {
//                Log.d(TAG, "onTouch() called with: v = [" + v + "], event = [" + event + "]");
//            }
            gestureDetector.onTouchEvent(event);
            if (event.getAction() == MotionEvent.ACTION_UP && isMoving) {
                isMoving = false;
                onScrollEnd();
            }
            return true;
        }

    }
}<|MERGE_RESOLUTION|>--- conflicted
+++ resolved
@@ -1263,7 +1263,6 @@
                 return false;
             }
 
-<<<<<<< HEAD
             final boolean isTouchingStatusBar = initialEvent.getY() < playerImpl.getStatusBarHeight();
             final boolean isTouchingNavigationBar = initialEvent.getY() > playerImpl.getRootView().getHeight() - playerImpl.getNavigationBarHeight();
             if (isTouchingStatusBar || isTouchingNavigationBar)
@@ -1271,8 +1270,6 @@
                 return false;
             }
 
-            final boolean insideThreshold = Math.abs(movingEvent.getY() - initialEvent.getY()) <= MOVEMENT_THRESHOLD;
-=======
 //            if (DEBUG) {
 //                Log.d(TAG, "MainVideoPlayer.onScroll = " +
 //                        "e1.getRaw = [" + initialEvent.getRawX() + ", "
@@ -1284,7 +1281,6 @@
 
             final boolean insideThreshold
                     = Math.abs(movingEvent.getY() - initialEvent.getY()) <= MOVEMENT_THRESHOLD;
->>>>>>> ec52e144
             if (!isMoving && (insideThreshold || Math.abs(distanceX) > Math.abs(distanceY))
                     || playerImpl.getCurrentState() == BasePlayer.STATE_COMPLETED) {
                 return false;
