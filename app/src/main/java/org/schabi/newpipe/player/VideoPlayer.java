--- conflicted
+++ resolved
@@ -63,6 +63,7 @@
 import org.schabi.newpipe.player.resolver.VideoPlaybackResolver;
 import org.schabi.newpipe.util.AnimationUtils;
 import org.schabi.newpipe.views.ExpandableSurfaceView;
+import org.schabi.newpipe.views.ExpandableSurfaceView;
 
 import java.util.ArrayList;
 import java.util.List;
@@ -173,30 +174,8 @@
         setup();
     }
 
-<<<<<<< HEAD
-    public void initViews(View rootView) {
-        this.rootView = rootView;
-        this.surfaceView = rootView.findViewById(R.id.surfaceView);
-        this.surfaceForeground = rootView.findViewById(R.id.surfaceForeground);
-        this.loadingPanel = rootView.findViewById(R.id.loading_panel);
-        this.endScreen = rootView.findViewById(R.id.endScreen);
-        this.controlAnimationView = rootView.findViewById(R.id.controlAnimationView);
-        this.controlsRoot = rootView.findViewById(R.id.playbackControlRoot);
-        this.currentDisplaySeek = rootView.findViewById(R.id.currentDisplaySeek);
-        this.playbackSeekBar = rootView.findViewById(R.id.playbackSeekBar);
-        this.playbackCurrentTime = rootView.findViewById(R.id.playbackCurrentTime);
-        this.playbackEndTime = rootView.findViewById(R.id.playbackEndTime);
-        this.playbackLiveSync = rootView.findViewById(R.id.playbackLiveSync);
-        this.playbackSpeedTextView = rootView.findViewById(R.id.playbackSpeed);
-        this.bottomControlsRoot = rootView.findViewById(R.id.bottomControls);
-        this.topControlsRoot = rootView.findViewById(R.id.topControls);
-        this.qualityTextView = rootView.findViewById(R.id.qualityTextView);
-
-        this.subtitleView = rootView.findViewById(R.id.subtitleView);
-=======
     public void initViews(final View view) {
         this.rootView = view;
-        this.aspectRatioFrameLayout = view.findViewById(R.id.aspectRatioLayout);
         this.surfaceView = view.findViewById(R.id.surfaceView);
         this.surfaceForeground = view.findViewById(R.id.surfaceForeground);
         this.loadingPanel = view.findViewById(R.id.loading_panel);
@@ -214,30 +193,18 @@
         this.qualityTextView = view.findViewById(R.id.qualityTextView);
 
         this.subtitleView = view.findViewById(R.id.subtitleView);
->>>>>>> 7ede2daa
 
         final float captionScale = PlayerHelper.getCaptionScale(context);
         final CaptionStyleCompat captionStyle = PlayerHelper.getCaptionStyle(context);
         setupSubtitleView(subtitleView, captionScale, captionStyle);
 
-<<<<<<< HEAD
-        this.resizeView =  rootView.findViewById(R.id.resizeTextView);
-        resizeView.setText(PlayerHelper.resizeTypeOf(context, getSurfaceView().getResizeMode()));
-=======
-        this.resizeView = view.findViewById(R.id.resizeTextView);
+        this.resizeView =  view.findViewById(R.id.resizeTextView);
         resizeView.setText(PlayerHelper
-                .resizeTypeOf(context, aspectRatioFrameLayout.getResizeMode()));
->>>>>>> 7ede2daa
+                .resizeTypeOf(context, getSurfaceView().getResizeMode()));
 
         this.captionTextView = view.findViewById(R.id.captionTextView);
 
-<<<<<<< HEAD
-        if (Build.VERSION.SDK_INT >= Build.VERSION_CODES.JELLY_BEAN)
-=======
-        //this.aspectRatioFrameLayout.setAspectRatio(16.0f / 9.0f);
-
         if (Build.VERSION.SDK_INT >= Build.VERSION_CODES.JELLY_BEAN) {
->>>>>>> 7ede2daa
             playbackSeekBar.getThumb().setColorFilter(Color.RED, PorterDuff.Mode.SRC_IN);
         }
         this.playbackSeekBar.getProgressDrawable().
@@ -643,15 +610,6 @@
         playbackSpeedTextView.setText(formatSpeed(getPlaybackSpeed()));
 
         super.onPrepared(playWhenReady);
-<<<<<<< HEAD
-=======
-
-        if (simpleExoPlayer.getCurrentPosition() != 0 && !isControlsVisible()) {
-            controlsVisibilityHandler.removeCallbacksAndMessages(null);
-            controlsVisibilityHandler
-                    .postDelayed(this::showControlsThenHide, DEFAULT_CONTROLS_DURATION);
-        }
->>>>>>> 7ede2daa
     }
 
     @Override
@@ -957,15 +915,10 @@
             return;
         }
 
-<<<<<<< HEAD
-        float scaleFrom = goneOnEnd ? 1.0f : 1.0f, scaleTo = goneOnEnd ? 1.8f : 1.4f;
-        float alphaFrom = goneOnEnd ? 1.0f : 0.0f, alphaTo = goneOnEnd ? 0.0f : 1.0f;
-=======
         float scaleFrom = goneOnEnd ? 1f : 1f;
         float scaleTo = goneOnEnd ? 1.8f : 1.4f;
         float alphaFrom = goneOnEnd ? 1f : 0f;
         float alphaTo = goneOnEnd ? 0f : 1f;
->>>>>>> 7ede2daa
 
 
         controlViewAnimator = ObjectAnimator.ofPropertyValuesHolder(controlAnimationView,
@@ -1063,19 +1016,11 @@
         return resolver.getPlaybackQuality();
     }
 
-<<<<<<< HEAD
-    public ExpandableSurfaceView getSurfaceView() {
-=======
     public void setPlaybackQuality(final String quality) {
         this.resolver.setPlaybackQuality(quality);
     }
 
-    public AspectRatioFrameLayout getAspectRatioFrameLayout() {
-        return aspectRatioFrameLayout;
-    }
-
-    public SurfaceView getSurfaceView() {
->>>>>>> 7ede2daa
+    public ExpandableSurfaceView getSurfaceView() {
         return surfaceView;
     }
 
