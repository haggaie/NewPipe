--- conflicted
+++ resolved
@@ -131,53 +131,6 @@
     }
 
     @Override
-<<<<<<< HEAD
-=======
-    protected void showStreamDialog(final StreamInfoItem item) {
-        final Context context = getContext();
-        final Activity activity = getActivity();
-        if (context == null || context.getResources() == null || getActivity() == null) return;
-
-        final String[] commands = new String[]{
-                context.getResources().getString(R.string.enqueue_on_background),
-                context.getResources().getString(R.string.enqueue_on_popup),
-                context.getResources().getString(R.string.start_here_on_main),
-                context.getResources().getString(R.string.start_here_on_background),
-                context.getResources().getString(R.string.start_here_on_popup),
-                context.getResources().getString(R.string.share)
-        };
-
-        final DialogInterface.OnClickListener actions = (dialogInterface, i) -> {
-            final int index = Math.max(infoListAdapter.getItemsList().indexOf(item), 0);
-            switch (i) {
-                case 0:
-                    NavigationHelper.enqueueOnBackgroundPlayer(context, new SinglePlayQueue(item), false);
-                    break;
-                case 1:
-                    NavigationHelper.enqueueOnPopupPlayer(activity, new SinglePlayQueue(item), false);
-                    break;
-                case 2:
-                    NavigationHelper.playOnMainPlayer(context, getPlayQueue(index), true);
-                    break;
-                case 3:
-                    NavigationHelper.playOnBackgroundPlayer(context, getPlayQueue(index), true);
-                    break;
-                case 4:
-                    NavigationHelper.playOnPopupPlayer(activity, getPlayQueue(index), true);
-                    break;
-                case 5:
-                    ShareUtils.shareUrl(requireContext(), item.getName(), item.getUrl());
-                    break;
-                default:
-                    break;
-            }
-        };
-
-        new InfoItemDialog(getActivity(), item, commands, actions).show();
-    }
-
-    @Override
->>>>>>> ad79a71f
     public void onCreateOptionsMenu(Menu menu, MenuInflater inflater) {
         if (DEBUG) Log.d(TAG, "onCreateOptionsMenu() called with: menu = [" + menu +
                 "], inflater = [" + inflater + "]");
