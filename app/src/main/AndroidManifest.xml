--- conflicted
+++ resolved
@@ -2,13 +2,9 @@
 <manifest xmlns:android="http://schemas.android.com/apk/res/android"
     xmlns:tools="http://schemas.android.com/tools"
     package="org.schabi.newpipe" >
-
-<<<<<<< HEAD
+    git merge
     <uses-permission android:name= "android.permission.INTERNET" />
     <uses-permission android:name= "android.permission.WAKE_LOCK" />
-=======
-    <uses-permission android:name="android.permission.INTERNET" />
->>>>>>> f9ad0f12
     <uses-permission android:name="android.permission.ACCESS_NETWORK_STATE"/>
     <uses-permission android:name="android.permission.WRITE_EXTERNAL_STORAGE"/>
     <application
