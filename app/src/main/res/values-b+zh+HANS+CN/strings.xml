--- conflicted
+++ resolved
@@ -543,7 +543,6 @@
     <string name="unmute">取消静音</string>
     <string name="help">帮助</string>
     <plurals name="minutes">
-<<<<<<< HEAD
         <item quantity="other">%d分钟</item>
     </plurals>
     <plurals name="hours">
@@ -551,18 +550,6 @@
     </plurals>
     <plurals name="days">
         <item quantity="other">%d天</item>
-=======
-        <item quantity="one">%d分钟</item>
-        <item quantity="other"/>
-    </plurals>
-    <plurals name="hours">
-        <item quantity="one">%小时</item>
-        <item quantity="other"/>
-    </plurals>
-    <plurals name="days">
-        <item quantity="one">%天</item>
-        <item quantity="other"/>
->>>>>>> 905e4f16
     </plurals>
     <string name="feed_groups_header_title">频道组</string>
     <string name="feed_oldest_subscription_update">最早订阅更新:%s</string>
@@ -572,12 +559,7 @@
     <string name="feed_group_dialog_select_subscriptions">选择订阅</string>
     <string name="feed_group_dialog_empty_selection">未选中订阅</string>
     <plurals name="feed_group_dialog_selection_count">
-<<<<<<< HEAD
         <item quantity="other">已选中%d</item>
-=======
-        <item quantity="one">已选中%d</item>
-        <item quantity="other"/>
->>>>>>> 905e4f16
     </plurals>
     <string name="feed_group_dialog_empty_name">组名为空</string>
     <string name="feed_group_dialog_name_input">名称</string>
