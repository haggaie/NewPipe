--- conflicted
+++ resolved
@@ -153,12 +153,7 @@
     <string name="info_labels">무엇을:\\n요청:\\n컨텐츠 언어:\\n서비스:\\nGMT 기준 시간:\\n패키지:\\n버전:\\n안드로이드 버전:</string>
     <string name="search_no_results">결과 없음</string>
     <string name="empty_subscription_feed_subtitle">구독할 항목을 추가하세요</string>
-<<<<<<< HEAD
 
-=======
-    <string name="use_old_player_title">구형 플레이어 사용</string>
-    <string name="use_old_player_summary">내장된 구형 Mediaframework 플레이어 사용</string>
->>>>>>> ce204eba
     <string name="short_thousand">천</string>
     <string name="short_million">백만</string>
     <string name="short_billion">10억</string>
