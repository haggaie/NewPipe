--- conflicted
+++ resolved
@@ -138,14 +138,8 @@
     <string name="play_btn_text">Play</string>
     <string name="content">Content</string>
     <string name="show_age_restricted_content_title">Age restricted content</string>
-<<<<<<< HEAD
-    <string name="video_is_age_restricted">Show age restricted video. Allowing such material is possible from Settings.</string>
-    <string name="duration_live">LIVE</string>
-=======
+    <string name="duration_live">Live</string>
     <string name="video_is_age_restricted">Show age restricted video. Future changes are possible from the settings.</string>
-    <string name="duration_live">Live</string>
-    <string name="duration_live_button" translatable="false">Live</string>
->>>>>>> ff493406
     <string name="downloads">Downloads</string>
     <string name="downloads_title">Downloads</string>
     <string name="error_report_title">Error report</string>
