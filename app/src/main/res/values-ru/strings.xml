--- conflicted
+++ resolved
@@ -470,10 +470,6 @@
     <string name="error_connect_host">Не удалось соединиться с сервером</string>
     <string name="error_http_no_content">Не удалось получить данные с сервера</string>
     <string name="error_postprocessing_failed">Пост-обработка не удалась</string>
-<<<<<<< HEAD
     <string name="pause_downloads_on_mobile">Останавливать скачивание при переходе на мобильную сеть</string>
     <string name="close">Закрыть</string>
-=======
-    <string name="pause_downloads_on_mobile">Приостановить в мобильной сети</string>
->>>>>>> f26915aa
 </resources>