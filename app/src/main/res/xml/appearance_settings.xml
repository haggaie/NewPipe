<?xml version="1.0" encoding="utf-8"?>
<PreferenceScreen xmlns:android="http://schemas.android.com/apk/res/android"
    xmlns:app="http://schemas.android.com/apk/res-auto"
    android:title="@string/settings_category_appearance_title">

    <ListPreference
        android:defaultValue="@string/default_theme_value"
        android:entries="@array/theme_description_list"
        android:entryValues="@array/theme_values_list"
        android:key="@string/theme_key"
        android:summary="%s"
        android:title="@string/theme_title"
        app:iconSpaceReserved="false" />

<<<<<<< HEAD
    <SwitchPreference
=======
    <SwitchPreferenceCompat
        app:iconSpaceReserved="false"
>>>>>>> 530f745e
        android:defaultValue="true"
        android:key="@string/show_hold_to_append_key"
        android:summary="@string/show_hold_to_append_summary"
        android:title="@string/show_hold_to_append_title"
        app:iconSpaceReserved="false" />

    <ListPreference
        android:defaultValue="@string/list_view_mode_value"
        android:entries="@array/list_view_mode_description"
        android:entryValues="@array/list_view_mode_values"
        android:key="@string/list_view_mode_key"
        android:summary="%s"
        android:title="@string/list_view_mode"
        app:iconSpaceReserved="false" />

    <Preference
        android:key="@string/caption_settings_key"
        android:summary="@string/caption_setting_description"
        android:title="@string/caption_setting_title"
        app:iconSpaceReserved="false" />

</PreferenceScreen><|MERGE_RESOLUTION|>--- conflicted
+++ resolved
@@ -12,12 +12,7 @@
         android:title="@string/theme_title"
         app:iconSpaceReserved="false" />
 
-<<<<<<< HEAD
-    <SwitchPreference
-=======
     <SwitchPreferenceCompat
-        app:iconSpaceReserved="false"
->>>>>>> 530f745e
         android:defaultValue="true"
         android:key="@string/show_hold_to_append_key"
         android:summary="@string/show_hold_to_append_summary"
