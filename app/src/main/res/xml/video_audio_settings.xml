<?xml version="1.0" encoding="utf-8"?>
<PreferenceScreen
    xmlns:android="http://schemas.android.com/apk/res/android"
    xmlns:app="http://schemas.android.com/apk/res-auto"
    android:title="@string/settings_category_video_audio_title">

    <ListPreference
        app:iconSpaceReserved="false"
        android:defaultValue="@string/default_resolution_value"
        android:entries="@array/resolution_list_description"
        android:entryValues="@array/resolution_list_values"
        android:key="@string/default_resolution_key"
        android:summary="%s"
        android:title="@string/default_resolution_title"/>

    <ListPreference
        app:iconSpaceReserved="false"
        android:defaultValue="@string/default_popup_resolution_value"
        android:entries="@array/resolution_list_description"
        android:entryValues="@array/resolution_list_values"
        android:key="@string/default_popup_resolution_key"
        android:summary="%s"
        android:title="@string/default_popup_resolution_title"/>

    <ListPreference
        app:iconSpaceReserved="false"
        android:defaultValue="@string/limit_mobile_data_usage_value"
        android:entries="@array/limit_data_usage_description_list"
        android:entryValues="@array/limit_data_usage_values_list"
        android:key="@string/limit_mobile_data_usage_key"
        android:summary="%s"
        android:title="@string/limit_mobile_data_usage_title" />

    <SwitchPreferenceCompat
        app:iconSpaceReserved="false"
        android:defaultValue="false"
        android:key="@string/show_higher_resolutions_key"
        android:summary="@string/show_higher_resolutions_summary"
        android:title="@string/show_higher_resolutions_title"/>

    <ListPreference
        app:iconSpaceReserved="false"
        android:defaultValue="@string/default_video_format_value"
        android:entries="@array/video_format_description_list"
        android:entryValues="@array/video_format_values_list"
        android:key="@string/default_video_format_key"
        android:summary="%s"
        android:title="@string/default_video_format_title"/>

    <ListPreference
        app:iconSpaceReserved="false"
        android:defaultValue="@string/default_audio_format_value"
        android:entries="@array/audio_format_description_list"
        android:entryValues="@array/audio_format_values_list"
        android:key="@string/default_audio_format_key"
        android:summary="%s"
        android:title="@string/default_audio_format_title" />

    <PreferenceCategory
        app:iconSpaceReserved="false"
        android:layout="@layout/settings_category_header_layout"
        android:title="@string/settings_category_player_title">

        <SwitchPreferenceCompat
            app:iconSpaceReserved="false"
            android:defaultValue="false"
            android:key="@string/use_external_video_player_key"
            android:summary="@string/use_external_video_player_summary"
            android:title="@string/use_external_video_player_title"/>

        <SwitchPreferenceCompat
            app:iconSpaceReserved="false"
            android:defaultValue="false"
            android:key="@string/use_external_audio_player_key"
            android:title="@string/use_external_audio_player_title"/>

        <SwitchPreferenceCompat
            app:iconSpaceReserved="false"
            android:defaultValue="false"
            android:key="@string/show_play_with_kodi_key"
            android:summary="@string/show_play_with_kodi_summary"
            android:title="@string/show_play_with_kodi_title"/>

<<<<<<< HEAD
=======
        <SwitchPreferenceCompat
            app:iconSpaceReserved="false"
            android:defaultValue="true"
            android:key="@string/enable_lock_screen_video_thumbnail_key"
            android:summary="@string/enable_lock_screen_video_thumbnail_summary"
            android:title="@string/enable_lock_screen_video_thumbnail_title"/>

>>>>>>> 530f745e
    </PreferenceCategory>

    <PreferenceCategory
        android:layout="@layout/settings_category_header_layout"
        android:title="@string/settings_category_player_behavior_title">

        <ListPreference
            app:iconSpaceReserved="false"
            android:defaultValue="@string/preferred_open_action_default"
            android:entries="@array/preferred_open_action_description_list"
            android:entryValues="@array/preferred_open_action_values_list"
            android:key="@string/preferred_open_action_key"
            android:summary="@string/preferred_open_action_settings_summary"
            android:title="@string/preferred_open_action_settings_title"/>

        <ListPreference
            app:iconSpaceReserved="false"
            android:defaultValue="@string/minimize_on_exit_value"
            android:entries="@array/minimize_on_exit_action_description"
            android:entryValues="@array/minimize_on_exit_action_key"
            android:key="@string/minimize_on_exit_key"
            android:summary="@string/minimize_on_exit_summary"
            android:title="@string/minimize_on_exit_title"/>

        <ListPreference
                app:iconSpaceReserved="false"
                android:defaultValue="@string/autoplay_value"
                android:entries="@array/autoplay_type_description"
                android:entryValues="@array/autoplay_type_key"
                android:key="@string/autoplay_key"
                android:summary="@string/autoplay_summary"
                android:title="@string/autoplay_title"/>

        <SwitchPreferenceCompat
            app:iconSpaceReserved="false"
            android:defaultValue="false"
            android:key="@string/auto_queue_key"
            android:summary="@string/auto_queue_summary"
            android:title="@string/auto_queue_title"/>

        <SwitchPreferenceCompat
            app:iconSpaceReserved="false"
            android:defaultValue="false"
            android:key="@string/resume_on_audio_focus_gain_key"
            android:summary="@string/resume_on_audio_focus_gain_summary"
            android:title="@string/resume_on_audio_focus_gain_title"/>

        <SwitchPreferenceCompat
            app:iconSpaceReserved="false"
            android:defaultValue="true"
            android:key="@string/volume_gesture_control_key"
            android:summary="@string/volume_gesture_control_summary"
            android:title="@string/volume_gesture_control_title"/>

        <SwitchPreferenceCompat
            app:iconSpaceReserved="false"
            android:defaultValue="true"
            android:key="@string/brightness_gesture_control_key"
            android:summary="@string/brightness_gesture_control_summary"
            android:title="@string/brightness_gesture_control_title"/>

        <SwitchPreferenceCompat
            app:iconSpaceReserved="false"
            android:defaultValue="true"
            android:key="@string/popup_remember_size_pos_key"
            android:summary="@string/popup_remember_size_pos_summary"
            android:title="@string/popup_remember_size_pos_title"/>

        <SwitchPreferenceCompat
            app:iconSpaceReserved="false"
            android:defaultValue="false"
            android:key="@string/use_inexact_seek_key"
            android:summary="@string/use_inexact_seek_summary"
            android:title="@string/use_inexact_seek_title"/>

        <ListPreference
          app:iconSpaceReserved="false"
          android:defaultValue="@string/seek_duration_default_value"
          android:entries="@array/seek_duration_description"
          android:entryValues="@array/seek_duration_value"
          android:key="@string/seek_duration_key"
          android:summary="%s"
          android:title="@string/seek_duration_title"/>

        <SwitchPreferenceCompat
            app:iconSpaceReserved="false"
            android:defaultValue="false"
            android:key="@string/clear_queue_confirmation_key"
            android:summary="@string/clear_queue_confirmation_summary"
            android:title="@string/clear_queue_confirmation_title"/>

    </PreferenceCategory>
</PreferenceScreen><|MERGE_RESOLUTION|>--- conflicted
+++ resolved
@@ -81,16 +81,6 @@
             android:summary="@string/show_play_with_kodi_summary"
             android:title="@string/show_play_with_kodi_title"/>
 
-<<<<<<< HEAD
-=======
-        <SwitchPreferenceCompat
-            app:iconSpaceReserved="false"
-            android:defaultValue="true"
-            android:key="@string/enable_lock_screen_video_thumbnail_key"
-            android:summary="@string/enable_lock_screen_video_thumbnail_summary"
-            android:title="@string/enable_lock_screen_video_thumbnail_title"/>
-
->>>>>>> 530f745e
     </PreferenceCategory>
 
     <PreferenceCategory
