<?xml version='1.0' encoding='UTF-8'?>
<resources><string name="main_bg_subtitle">Nhấp tìm kiếm để bắt đầu</string>
    <string name="view_count_text">%1$s lượt xem</string>
    <string name="upload_date_text">Đăng vào %1$s</string>
    <string name="no_player_found">Không tìm thấy trình phát. Bạn có muốn cài đặt VLC?</string>
    <string name="install">Cài đặt</string>
    <string name="cancel">Hủy</string>
    <string name="open_in_browser">Mở trong trình duyệt</string>
    <string name="open_in_popup_mode">Mở trong chế độ popup</string>
    <string name="share">Chia sẻ</string>
    <string name="download">Tải về</string>
    <string name="search">Tìm kiếm</string>
    <string name="settings">Cài đặt</string>
    <string name="did_you_mean">Ý của bạn là %1$s ?</string>
    <string name="share_dialog_title">Chia sẻ với</string>
    <string name="choose_browser">Chọn trình duyệt</string>
    <string name="use_external_video_player_title">Sử dụng trình phát video bên ngoài</string>
    <string name="use_external_video_player_summary">Một số độ phân giải sẽ KHÔNG có âm thanh khi chế độ này</string>
    <string name="use_external_audio_player_title">Sử dụng trình phát âm thanh bên ngoài</string>
    <string name="popup_mode_share_menu_title">Chế độ popup của NewPipe</string>
    <string name="controls_popup_title">Chế độ Popup</string>

    <string name="download_path_title">Đường dẫn tải xuống video</string>
    <string name="download_path_summary">Đường dẫn để lưu trữ video đã tải xuống</string>
    <string name="download_path_dialog_title">Nhập đường dẫn tải xuống cho video</string>

    <string name="download_path_audio_title">Đường dẫn tải audio</string>
    <string name="download_path_audio_summary">Đường dẫn để lưu trữ âm thanh đã tải xuống</string>
    <string name="download_path_audio_dialog_title">Nhập đường dẫn tải xuống cho tệp âm thanh</string>

    <string name="autoplay_by_calling_app_title">Tự động phát</string>
    <string name="autoplay_by_calling_app_summary">Phát video khi NewPipe được gọi từ một ứng dụng khác</string>
    <string name="default_resolution_title">Độ phân giải mặc định</string>
    <string name="default_popup_resolution_title">Độ phân giải popup mặc định</string>
    <string name="show_higher_resolutions_title">Hiển thị độ phân giải cao hơn</string>
    <string name="show_higher_resolutions_summary">Chỉ một số thiết bị hỗ trợ chơi các video 2K / 4K</string>
    <string name="play_with_kodi_title">Phát với Kodi</string>
    <string name="kore_not_found">Không tìm thấy ứng dụng Kore. Cài đặt nó?</string>
    <string name="show_play_with_kodi_title">Hiển thị tùy chọn \"Phát với Kodi\"</string>
    <string name="show_play_with_kodi_summary">Hiển thị tùy chọn để phát video qua trung tâm media Kodi</string>
    <string name="play_audio">Âm thanh</string>
    <string name="default_audio_format_title">Định dạng âm thanh mặc định</string>
    <string name="default_video_format_title">Định dạng video ưa thích</string>
<<<<<<< HEAD
=======
    <string name="webm_description">WebM - định dạng thấp</string>
    <string name="m4a_description">M4a — chất lượng tốt hơn</string>
>>>>>>> 7508f9d3
    <string name="controls_background_title">Nền</string>
    <string name="theme_title">Chủ đề</string>
    <string name="light_theme_title">Sáng</string>
    <string name="dark_theme_title">Tối</string>
    <string name="black_theme_title">Đen</string>
    <string name="popup_remember_size_pos_title">Nhớ kích thước và vị trí bật lên</string>
    <string name="popup_remember_size_pos_summary">Nhớ kích thước và vị trí bật lên cuối cùng</string>
    <string name="player_gesture_controls_title">Điều khiển cử chỉ trình phát</string>
    <string name="player_gesture_controls_summary">Sử dụng cử chỉ để kiểm soát độ sáng và âm lượng của trình phát</string>
    <string name="show_search_suggestions_title">Đề xuất tìm kiếm</string>
    <string name="show_search_suggestions_summary">Hiển thị các đề xuất khi tìm kiếm</string>

    <string name="download_dialog_title">Tải về</string>

    <string name="next_video_title">Video tiếp theo</string>
    <string name="show_next_and_similar_title">Hiển thị video \'tiếp theo\' và \'tương tự\'</string>
    <string name="url_not_supported_toast">URL không được hỗ trợ</string>
    <string name="settings_category_appearance_title">Hiển thị</string>
    <string name="settings_category_other_title">Khác</string>
    <string name="background_player_playing_toast">Phát ở chế độ nền</string>
    <string name="popup_playing_toast">Phát ở chế độ cửa sổ bật lên (Popup)</string>
    <string name="play_btn_text">Phát</string>
    <string name="content">Nội dung</string>
    <string name="show_age_restricted_content_title">Hiển thị nội dung bị hạn chế độ tuổi</string>
    <string name="video_is_age_restricted">Video giới hạn độ tuổi người xem. Cho phép các tài liệu đó có thể từ Cài đặt.</string>
    <string name="duration_live">Trực tiếp</string>
    <string name="downloads">Tải xuống</string>
    <string name="downloads_title">Tải xuống</string>
    <string name="error_report_title">Báo lỗi</string>
    <string name="all">Tất cả</string>
    <string name="channel">Kênh</string>
    <string name="yes">Có</string>
    <string name="later">Để sau</string>
    <string name="disabled">Vô hiệu</string>
    <string name="filter">Bộ lọc</string>
    <string name="refresh">Tải lại</string>
    <string name="clear">Xóa</string>
    <string name="popup_resizing_indicator_title">Thay đổi kích thước</string>
    <string name="best_resolution">Độ phân giải tốt nhất</string>

    <string name="general_error">Lỗi</string>
    <string name="network_error">Lỗi kết nối mạng</string>
    <string name="could_not_load_thumbnails">Không thể tải tất cả các thumbnails</string>
    <string name="youtube_signature_decryption_error">Không thể giải mã chữ ký URL video</string>
    <string name="parsing_error">Không thể phân tích cú pháp trang web</string>
    <string name="light_parsing_error">Không thể phân tích cú pháp hoàn toàn trang web</string>
    <string name="content_not_available">Nội dung không khả dụng</string>
    <string name="blocked_by_gema">Chặn bởi GEMA</string>
    <string name="could_not_setup_download_menu">Không thể thiết lập menu tải xuống</string>
    <string name="live_streams_not_supported">Đây là STREAM LIVE, chưa được hỗ trợ.</string>
    <string name="could_not_get_stream">Không thể lấy bất kỳ luồng nào</string>
    <string name="could_not_load_image">Không thể tải hình ảnh</string>
    <string name="app_ui_crash">Ứng dụng / Giao diện người dùng bị lỗi</string>
    <string name="sorry_string">Xin lỗi, điều đó không nên xảy ra.</string>
    <string name="error_report_button_text">Báo lỗi qua email</string>
    <string name="error_snackbar_message">Xin lỗi, một số lỗi đã xảy ra.</string>
    <string name="error_snackbar_action">BÁO CÁO</string>
    <string name="what_device_headline">Thông tin:</string>
    <string name="what_happened_headline">Chuyện gì đã xảy ra:</string>
    <string name="info_labels">Gì: \\nRequest:\\nContent Lang:\\nService:\\nGMT Time:\\nPackage:\\nVersion:\\nOS version:</string>
    <string name="your_comment">Nhận xét của bạn (bằng tiếng Anh):</string>
    <string name="error_details_headline">Chi tiết:</string>


    <string name="list_thumbnail_view_description">Hình thu nhỏ xem trước video</string>
    <string name="detail_thumbnail_view_description">Hình thu nhỏ xem trước video</string>
    <string name="detail_uploader_thumbnail_view_description">Hình thu nhỏ người dùng của người tải lên</string>
    <string name="detail_likes_img_view_description">Lượt thích</string>
    <string name="detail_dislikes_img_view_description">Dislike</string>
    <string name="use_tor_title">Dùng Tor</string>
    <string name="use_tor_summary">(Thử nghiệm) Buộc tải thông tin lưu lượng truy cập thông qua Tor để tăng tính riêng tư (streaming video chưa được hỗ trợ).</string>
    <string name="report_error">Báo lỗi</string>
    <string name="user_report">Báo cáo người dùng</string>

    <string name="err_dir_create">Không thể tạo thư mục tải xuống \'%1$s\'</string>
    <string name="info_dir_created">Đã tạo thư mục tải xuống \'%1$s\'</string>

    <string name="video">Video</string>
    <string name="audio">Âm thanh</string>
    <string name="retry">Thử lại</string>
    <string name="storage_permission_denied">Quyền truy cập vào bộ nhớ đã bị từ chối</string>
    <string name="use_old_player_title">Sử dụng trình phát cũ</string>
    <string name="use_old_player_summary">Máy nghe nhạc Mediaframework tích hợp sẵn</string>


    <string name="short_thousand">ngàn</string>
    <string name="short_million">triệu</string>
    <string name="short_billion">tỉ</string>

    <string name="start">Bắt đầu</string>
    <string name="pause">Dừng</string>
    <string name="view">Chơi</string>
    <string name="delete">Xóa</string>
    <string name="checksum">checksum</string>

    <string name="add">Nhiệm vụ mới</string>
    <string name="finish">Được</string>

    <string name="msg_name">Tên file</string>
    <string name="msg_threads">Chủ đề</string>
    <string name="msg_error">Lỗi</string>
    <string name="msg_server_unsupported">Sever không được hỗ trợ</string>
    <string name="msg_exists">Tập tin đã tồn tại</string>
    <string name="msg_url_malform">URL không hợp lệ hoặc Internet không khả dụng</string>
    <string name="msg_running">NewPipe đang tải xuống</string>
    <string name="msg_running_detail">Chạm để biết chi tiết</string>
    <string name="msg_wait">Vui lòng đợi …</string>
    <string name="msg_copied">Sao chép vào clipboard</string>
    <string name="no_available_dir">Hãy chọn một thư mục tải về có sẵn.</string>
    <string name="msg_popup_permission">Sự cho phép này là cần thiết để
\nMở trong chế độ bật lên</string>

    <string name="reCaptchaActivity">ReCAPTCHA</string>
    <string name="reCaptcha_title">ReCAPTCHA Challenge</string>
    <string name="recaptcha_request_toast">Yêu cầu reCAPTCHA</string>

    <string name="title_activity_about">Giới thiệu về NewPipe</string>
    <string name="action_settings">Cài đặt</string>
    <string name="action_about">Về</string>
    <string name="title_licenses">Giấy phép của bên thứ ba</string>
    <string name="copyright" formatted="true">© %1$s bởi %2$s dưới %3$s</string>
    <string name="error_unable_to_load_license">Không thể tải giấy phép</string>
    <string name="action_open_website">Mở trang web</string>
    <string name="tab_about">Về</string>
    <string name="tab_contributors">Cộng tác viên</string>
    <string name="tab_licenses">Giấy phép</string>
    <string name="app_description">Giao diện trực quan nhẹ cho Android.</string>
    <string name="view_on_github">Xem trên GitHub</string>
    <string name="app_license_title">Giấy phép của NewPipe</string>
    <string name="contribution_encouragement">Cho dù bạn có ý tưởng, dịch, thay đổi thiết kế, làm sạch mã hoặc thay đổi mã, sự trợ giúp luôn được hoan nghênh. Càng làm nhiều thì càng tốt!</string>
    <string name="read_full_license">Đọc giấy phép</string>
    <string name="contribution_title">Sự đóng góp</string>
<string name="screen_rotation">Quay</string>
<<<<<<< HEAD
    <string name="content_language_title">Ngôn ngữ nội dung ưu tiên</string>
=======
    <string name="search_language_title">Ngôn ngữ nội dung mặc định</string>
>>>>>>> 7508f9d3
    <string name="settings_category_video_audio_title">Video &amp; Âm thanh</string>
    <string name="settings_category_popup_title">Cửa sổ</string>
    <string name="enable_watch_history_title">Lịch sử &amp; bộ nhớ cache</string>
    <string name="settings_category_history_title">Lịch sử &amp; bộ nhớ cache</string>
    <string name="playlist">Danh sách</string>
    <string name="search_no_results">Không tìm thấy</string>
    <string name="subscribe_button_title">Theo dõi</string>
    <string name="subscribed_button_title">Đang theo dõi</string>
    <string name="channel_unsubscribed">Đã dừng theo dõi kênh</string>
    <string name="subscription_change_failed">Không thể thay đổi tình trạng theo dõi</string>
    <string name="subscription_update_failed">Không thể cập nhật tình trạng theo dõi</string>

    <string name="no_player_found_toast">Không tìm thấy trình phát luồng nào (bạn có thể cài đặt VLC để phát)</string>
    <string name="controls_download_desc">Tải xuống tệp luồng.</string>
    <string name="show_info">Hiển thị thông tin</string>

    <string name="tab_main">main</string>
    <string name="tab_subscriptions">Đăng ký</string>
    <string name="tab_bookmarks">Dấu trang</string>

    <string name="fragment_whats_new">Có gì mới</string>

    <string name="controls_add_to_playlist_title">Thêm vào</string>

    <string name="use_inexact_seek_title">Sử dụng tìm kiếm không chính xác nhanh</string>
    <string name="use_inexact_seek_summary">Tìm kiếm không chính xác cho phép người chơi tìm kiếm vị trí nhanh hơn với độ chính xác giảm</string>
    <string name="download_thumbnail_title">Tải hình thu nhỏ</string>
    <string name="download_thumbnail_summary">Vô hiệu hóa để ngăn chặn tất cả các hình thu nhỏ tải và lưu dữ liệu và sử dụng bộ nhớ. Thay đổi điều này sẽ xóa bộ nhớ cache hình ảnh trong bộ nhớ và trên đĩa</string>
    <string name="thumbnail_cache_wipe_complete_notice">Đã xóa bộ nhớ cache hình ảnh</string>
    <string name="metadata_cache_wipe_title">Xóa siêu dữ liệu đã lưu vào bộ nhớ cache</string>
    <string name="metadata_cache_wipe_summary">Xóa tất cả dữ liệu trang web được lưu trong bộ nhớ cache</string>
    <string name="metadata_cache_wipe_complete_notice">Đã xóa bộ nhớ cache siêu dữ liệu</string>
    <string name="auto_queue_title">Tự động phát tiếp theo theo hàng</string>
    <string name="auto_queue_summary">Tự động thêm một luồng có liên quan khi phát luồng cuối cùng trong hàng đợi không lặp lại</string>
    <string name="enable_search_history_title">Lịch sử tìm kiếm</string>
    <string name="enable_search_history_summary">Lưu trữ truy vấn tìm kiếm cục bộ</string>
    <string name="enable_watch_history_summary">Theo dõi các video đã xem</string>
    <string name="resume_on_audio_focus_gain_title">Tiếp tục lấy tiêu điểm</string>
    <string name="resume_on_audio_focus_gain_summary">Tiếp tục phát sau khi bị gián đoạn (ví dụ: cuộc gọi điện thoại)</string>
    <string name="show_hold_to_append_title">Hiển thị mẹo \"giữ để nối thêm\"</string>
    <string name="show_hold_to_append_summary">Hiển thị mẹo khi nhấn nút nền hoặc bật lên trên trang chi tiết video</string>
    <string name="default_content_country_title">Quốc gia nội dung mặc định</string>
    <string name="service_title">Dịch vụ</string>
    <string name="settings_category_player_title">Phát</string>
    <string name="settings_category_player_behavior_title">Hành vi</string>
    <string name="settings_category_debug_title">Gỡ lỗi</string>
    <string name="background_player_append">Đã xếp hàng đợi trên trình phát nền</string>
    <string name="popup_playing_append">Xếp hàng đợi trên trình phát bật lên</string>
    <string name="channels">Kênh</string>
    <string name="playlists">Danh sách phát</string>
    <string name="tracks">Bản nhạc</string>
    <string name="users">Người dùng</string>
    <string name="undo">Hủy bỏ</string>
    <string name="play_all">Chơi tất cả</string>
    <string name="always">Luôn luôn</string>
    <string name="just_once">Chỉ một lần</string>
    <string name="file">Tập tin</string>

    <string name="notification_channel_name">Thông báo NewPipe</string>
    <string name="notification_channel_description">Thông báo cho nền mới và Trình phát Popup</string>

    <string name="unknown_content">[Không xác định]</string>

    <string name="toggle_orientation">Chuyển đổi hướng màn hình</string>
    <string name="switch_to_background">Chuyển sang nền</string>
    <string name="switch_to_popup">Chuyển sang Popup</string>
    <string name="switch_to_main">Chuyển sang Main</string>

    <string name="import_data_title">Nhập cơ sở dữ liệu</string>
    <string name="export_data_title">Xuất cơ sở dữ liệu</string>
    <string name="import_data_summary">Sẽ ghi đè lịch sử và đăng ký hiện tại của bạn</string>
    <string name="export_data_summary">Xuất lịch sử, đăng ký và danh sách phát</string>
    <string name="clear_views_history_title">Xóa lịch sử xem</string>
    <string name="clear_views_history_summary">Xóa lịch sử của các luồng đã phát</string>
    <string name="delete_view_history_alert">Xóa toàn bộ lịch sử xem.</string>
    <string name="view_history_deleted">Đã xóa lịch sử xem.</string>
    <string name="clear_search_history_title">Xóa lịch sử tìm kiếm</string>
    <string name="clear_search_history_summary">Xóa lịch sử của từ khóa tìm kiếm</string>
    <string name="delete_search_history_alert">Xóa toàn bộ lịch sử tìm kiếm.</string>
    <string name="search_history_deleted">Đã xóa lịch sử tìm kiếm.</string>
    <string name="player_stream_failure">Không thể phát luồng này</string>
    <string name="player_unrecoverable_failure">Đã xảy ra lỗi trình phát không thể khôi phục</string>
    <string name="player_recoverable_failure">Phục hồi từ lỗi trình phát</string>
    <string name="external_player_unsupported_link_type">Người chơi bên ngoài không hỗ trợ các loại liên kết này</string>
    <string name="invalid_url_toast">URL không hợp lệ</string>
    <string name="video_streams_empty">Không tìm thấy luồng video nào</string>
    <string name="audio_streams_empty">Không tìm thấy luồng âm thanh nào</string>
    <string name="invalid_directory">Thư mục không hợp lệ</string>
    <string name="invalid_source">Nguồn tệp / nội dung không hợp lệ</string>
    <string name="invalid_file">Tệp không tồn tại hoặc không đủ quyền đọc hoặc ghi vào tệp</string>
    <string name="file_name_empty_error">Tên tệp không được để trống</string>
    <string name="error_occurred_detail">Đã xảy ra lỗi: %1$s</string>
    <string name="no_streams_available_download">Không có luồng nào để tải xuống</string>

    <string name="empty_subscription_feed_subtitle">Không có gì ở đây Nhưng dế</string>
    <string name="detail_drag_description">Kéo để sắp xếp lại</string>

    <string name="no_subscribers">Không có người đăng ký</string>
    <plurals name="subscribers">
	<item quantity="other">%s người đăng kí</item>
</plurals>

    <string name="no_views">Không có lượt xem nào</string>
    <plurals name="views">
	<item quantity="other">%s lượt xem</item>
</plurals>

    <string name="no_videos">Không có video nào</string>
    <plurals name="videos">
	<item quantity="other">%s video</item>
</plurals>

    <string name="create">Tạo nên</string>
    <string name="delete_one">Xóa một</string>
    <string name="delete_all">Xóa hết</string>
    <string name="dismiss">Bỏ qua</string>
    <string name="rename">Đổi tên</string>

    <string name="one_item_deleted">Đã xóa 1 mục.</string>

    <string name="settings_category_downloads_title">Tải về</string>
    <string name="settings_file_charset_title">Các ký tự được cho phép trong tên tệp</string>
    <string name="settings_file_replacement_character_summary">Ký tự không hợp lệ được thay thế bằng giá trị này</string>
    <string name="settings_file_replacement_character_title">Ký tự thay thế</string>

    <string name="charset_letters_and_digits">Chữ cái và chữ số</string>
    <string name="charset_most_special_characters">Hầu hết các ký tự đặc biệt</string>

    <string name="toast_no_player">Không có ứng dụng nào được cài đặt để phát tệp này</string>

    <string name="donation_title">Đóng góp</string>
    <string name="donation_encouragement">NewPipe được phát triển bởi các tình nguyện viên dành thời gian mang lại cho bạn những trải nghiệm tốt nhất. Hãy trở lại để giúp các nhà phát triển làm cho NewPipe thậm chí còn tốt hơn trong khi thưởng thức một tách cà phê.</string>
    <string name="give_back">Trả lại</string>
    <string name="website_title">Trang mạng</string>
    <string name="website_encouragement">Truy cập trang web NewPipe để biết thêm thông tin và tin tức.</string>
    <string name="privacy_policy_title">Chính sách bảo mật của NewPipe</string>
    <string name="privacy_policy_encouragement">Dự án NewPipe rất coi trọng quyền riêng tư của bạn. Do đó, ứng dụng không thu thập bất kỳ dữ liệu nào mà không có sự đồng ý của bạn.
\nChính sách bảo mật của NewPipe giải thích chi tiết dữ liệu nào được gửi và lưu trữ khi bạn gửi báo cáo sự cố.</string>
    <string name="read_privacy_policy">Đọc chính sách bảo mật</string>
    <string name="app_license">NewPipe là phần mềm miễn phí copyleft: Bạn có thể sử dụng, chia sẻ nghiên cứu và cải thiện nó theo ý muốn của bạn. Cụ thể bạn có thể phân phối lại và / hoặc sửa đổi nó theo các điều khoản của Giấy phép Công cộng GNU như được xuất bản bởi Quỹ Phần mềm Tự do, hoặc phiên bản 3 của Giấy phép, hoặc (tùy chọn của bạn) bất kỳ phiên bản nào sau này.</string>
    <string name="title_activity_history">Lịch sử</string>
    <string name="title_history_search">Đã tìm kiếm</string>
    <string name="title_history_view">Đã xem</string>
    <string name="history_disabled">Lịch sử bị tắt</string>
    <string name="action_history">Lịch sử</string>
    <string name="history_empty">Lịch sử trống</string>
    <string name="history_cleared">Đã xóa lịch sử</string>
    <string name="item_deleted">Đã xóa mục</string>
    <string name="delete_item_search_history">Bạn có muốn xóa mục này khỏi lịch sử tìm kiếm không?</string>
    <string name="delete_stream_history_prompt">Bạn có muốn xóa mục này khỏi lịch sử xem không?</string>
    <string name="delete_all_history_prompt">Bạn có chắc chắn muốn xóa tất cả các mục khỏi lịch sử không?</string>
    <string name="title_last_played">Lần chơi cuối</string>
    <string name="title_most_played">Hầu hết phát</string>

    <string name="main_page_content">Nội dung trang chính</string>
    <string name="blank_page_summary">Trang trống</string>
    <string name="kiosk_page_summary">Trang chủ</string>
    <string name="subscription_page_summary">Trang đăng ký</string>
    <string name="feed_page_summary">Trang nguồn cấp dữ liệu</string>
    <string name="channel_page_summary">Trang kênh</string>
    <string name="select_a_channel">Chọn kênh</string>
    <string name="no_channel_subscribed_yet">Chưa có kênh nào được đăng ký</string>
    <string name="select_a_kiosk">Chọn Trang chủ</string>
    <string name="export_complete_toast">Xuất xong</string>
    <string name="import_complete_toast">Nhập hoàn tất</string>
    <string name="no_valid_zip_file">Không có tệp ZIP hợp lệ</string>
    <string name="could_not_import_all_files">Cảnh báo: Không thể nhập tất cả các tệp.</string>
    <string name="override_current_data">Thao tác này sẽ ghi đè cài đặt hiện tại của bạn.</string>
    <string name="import_settings">Bạn cũng muốn nhập cài đặt?</string>

    <string name="kiosk">Trang chủ</string>
    <string name="trending">Xu hướng</string>
    <string name="new_and_hot">Mới &amp; hot</string>
    <string name="title_activity_background_player">Trình phát nền</string>
    <string name="title_activity_popup_player">Trình phát Popup</string>
    <string name="play_queue_remove">Tẩy xoá</string>
    <string name="play_queue_stream_detail">Chi tiết</string>
    <string name="play_queue_audio_settings">Cài đặt âm thanh</string>
    <string name="hold_to_append">Giữ để Enqueue</string>
    <string name="enqueue_on_background">Phát trên nền</string>
    <string name="enqueue_on_popup">Phát qua cửa sổ</string>
    <string name="start_here_on_main">Bắt đầu chơi ở đây</string>
    <string name="start_here_on_background">Bắt đầu ở đây trên nền</string>
    <string name="start_here_on_popup">Bắt đầu ở đây trên Popup</string>

    <string name="drawer_open">Mở ngăn kéo</string>
    <string name="drawer_close">Đóng ngăn</string>
    <string name="drawer_header_action_paceholder_text">Một cái gì đó sẽ xuất hiện ở đây sớm ;D</string>


    <string name="preferred_open_action_settings_title">Hành động \'mở\' được ưu tiên</string>
    <string name="preferred_open_action_settings_summary">Hành động mặc định khi mở nội dung — %s</string>

    <string name="video_player">Trình phát video</string>
    <string name="background_player">Trình phát nền</string>
    <string name="popup_player">Trình phát Popup</string>
    <string name="always_ask_open_action">Luôn luôn hỏi</string>

    <string name="preferred_player_fetcher_notification_title">Đang nhận thông tin…</string>
    <string name="preferred_player_fetcher_notification_message">Đang tải nội dung được yêu cầu</string>

    <string name="create_playlist">Tạo danh sách mới</string>
    <string name="delete_playlist">Xóa danh sách phát</string>
    <string name="rename_playlist">Đổi tên danh sách phát</string>
    <string name="playlist_name_input">Tên</string>
    <string name="append_playlist">Thêm vào danh sách phát</string>
    <string name="set_as_playlist_thumbnail">Đặt làm Hình thu nhỏ của danh sách phát</string>

    <string name="bookmark_playlist">Đánh dấu trang danh sách phát</string>
    <string name="unbookmark_playlist">Xóa dấu trang</string>

    <string name="delete_playlist_prompt">Bạn có muốn xóa danh sách phát này không?</string>
    <string name="playlist_creation_success">Đã tạo danh sách phát</string>
    <string name="playlist_add_stream_success">Đã thêm vào danh sách phát</string>
    <string name="playlist_thumbnail_change_success">Đã thay đổi hình thu nhỏ của danh sách phát</string>
    <string name="playlist_delete_failure">Không thể xóa danh sách phát</string>

    <string name="caption_none">Không có phụ đề</string>

    <string name="resize_fit">Phù hợp</string>
    <string name="resize_fill">Lấp đầy</string>
    <string name="resize_zoom">Thu phóng</string>

    <string name="caption_auto_generated">Tự động tạo ra</string>

    <string name="caption_setting_title">Phụ đề</string>
    <string name="caption_setting_description">Sửa đổi tỷ lệ văn bản chú thích của người chơi và kiểu nền. Yêu cầu khởi động lại ứng dụng để có hiệu lực</string>

    <string name="enable_leak_canary_title">Bật LeakCanary</string>
    <string name="enable_leak_canary_summary">Theo dõi rò rỉ bộ nhớ có thể khiến ứng dụng trở nên không phản hồi khi đổ xô đống</string>

    <string name="enable_disposed_exceptions_title">Báo cáo lỗi ngoài vòng đời</string>
    <string name="enable_disposed_exceptions_summary">Buộc báo cáo ngoại lệ Rx không thể gửi được bên ngoài vòng đời của mảnh hoặc hoạt động sau khi xử lý</string>

    <string name="import_export_title">Nhập khẩu/xuất khẩu</string>
    <string name="import_title">Nhập</string>
    <string name="import_from">Nhập từ</string>
    <string name="export_to">Xuất sang</string>

    <string name="import_ongoing">Đang nhập…</string>
    <string name="export_ongoing">Đang xuất …</string>

    <string name="import_file_title">Nhập tệp</string>
    <string name="previous_export">Xuất trước</string>

    <string name="subscriptions_import_unsuccessful">Không thể nhập đăng ký</string>
    <string name="subscriptions_export_unsuccessful">Không thể xuất đăng ký</string>

    <string name="import_youtube_instructions">Nhập đăng ký YouTube bằng cách tải xuống tệp xuất:
\n
\n1. Truy cập URL này: %1$s
\n2. Đăng nhập khi được hỏi
\n3. Quá trình tải xuống sẽ bắt đầu (đó là tệp xuất)</string>
    <string name="import_soundcloud_instructions">Nhập hồ sơ SoundCloud bằng cách nhập URL hoặc ID của bạn:
\n
\n1. Bật \"chế độ màn hình\" trong trình duyệt web (trang web không khả dụng cho thiết bị di động)
\n2. Truy cập URL này: %1$s
\n3. Đăng nhập khi được hỏi
\n4. Sao chép URL tiểu sử mà bạn đã được chuyển hướng đến.</string>
    <string name="import_network_expensive_warning">Hãy nhớ rằng hoạt động này có thể là mạng đắt tiền.
\n
\nBạn có muốn tiếp tục?</string>

    <string name="playback_speed_control">Điều khiển tốc độ phát lại</string>
    <string name="playback_tempo">Speed</string>
    <string name="playback_pitch">Chiều cao</string>
    <string name="unhook_checkbox">Hủy liên kết (có thể gây méo)</string>
    <string name="skip_silence_checkbox">Tua đi nhanh trong khi im lặng</string>
    <string name="playback_step">Tiếp theo</string>
    <string name="playback_reset">Cài lại</string>

    <string name="start_accept_privacy_policy">Để tuân thủ Quy định bảo vệ dữ liệu chung của châu Âu (GDPR), chúng tôi sẽ thu hút sự chú ý của bạn đến chính sách bảo mật của NewPipe. Vui lòng đọc kỹ.
\nBạn phải chấp nhận nó để gửi cho chúng tôi báo cáo lỗi.</string>
    <string name="accept">Chấp nhận</string>
    <string name="decline">Từ chối</string>

    <string name="limit_data_usage_none_description">Không giới hạn</string>
    <string name="limit_mobile_data_usage_title">Giới hạn độ phân giải khi sử dụng dữ liệu di động</string>
    <string name="minimize_on_exit_title">Giảm thiểu trên công tắc ứng dụng</string>
    <string name="minimize_on_exit_summary">Hành động khi chuyển sang ứng dụng khác từ trình phát video chính — %s</string>
    <string name="minimize_on_exit_none_description">không ai</string>
    <string name="minimize_on_exit_background_description">Thu nhỏ xuống trình phát nền</string>
    <string name="minimize_on_exit_popup_description">Thu nhỏ trình phát bật lên</string>

</resources><|MERGE_RESOLUTION|>--- conflicted
+++ resolved
@@ -41,11 +41,6 @@
     <string name="play_audio">Âm thanh</string>
     <string name="default_audio_format_title">Định dạng âm thanh mặc định</string>
     <string name="default_video_format_title">Định dạng video ưa thích</string>
-<<<<<<< HEAD
-=======
-    <string name="webm_description">WebM - định dạng thấp</string>
-    <string name="m4a_description">M4a — chất lượng tốt hơn</string>
->>>>>>> 7508f9d3
     <string name="controls_background_title">Nền</string>
     <string name="theme_title">Chủ đề</string>
     <string name="light_theme_title">Sáng</string>
@@ -179,11 +174,7 @@
     <string name="read_full_license">Đọc giấy phép</string>
     <string name="contribution_title">Sự đóng góp</string>
 <string name="screen_rotation">Quay</string>
-<<<<<<< HEAD
     <string name="content_language_title">Ngôn ngữ nội dung ưu tiên</string>
-=======
-    <string name="search_language_title">Ngôn ngữ nội dung mặc định</string>
->>>>>>> 7508f9d3
     <string name="settings_category_video_audio_title">Video &amp; Âm thanh</string>
     <string name="settings_category_popup_title">Cửa sổ</string>
     <string name="enable_watch_history_title">Lịch sử &amp; bộ nhớ cache</string>
