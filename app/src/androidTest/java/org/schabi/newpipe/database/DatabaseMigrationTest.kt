package org.schabi.newpipe.database

import android.content.ContentValues
import android.database.sqlite.SQLiteDatabase
import androidx.room.Room
import androidx.room.testing.MigrationTestHelper
import androidx.test.core.app.ApplicationProvider
import androidx.test.ext.junit.runners.AndroidJUnit4
import androidx.test.platform.app.InstrumentationRegistry
import org.junit.Assert.assertEquals
import org.junit.Assert.assertNotEquals
import org.junit.Assert.assertNull
import org.junit.Rule
import org.junit.Test
import org.junit.runner.RunWith
<<<<<<< HEAD
import org.schabi.newpipe.database.playlist.model.PlaylistEntity
import org.schabi.newpipe.database.playlist.model.PlaylistRemoteEntity
=======
import org.schabi.newpipe.extractor.ServiceList
>>>>>>> 3c0a200f
import org.schabi.newpipe.extractor.stream.StreamType

@RunWith(AndroidJUnit4::class)
class DatabaseMigrationTest {
    companion object {
        private const val DEFAULT_SERVICE_ID = 0
        private const val DEFAULT_URL = "https://www.youtube.com/watch?v=cDphUib5iG4"
        private const val DEFAULT_TITLE = "Test Title"
        private const val DEFAULT_NAME = "Test Name"
        private val DEFAULT_TYPE = StreamType.VIDEO_STREAM
        private const val DEFAULT_DURATION = 480L
        private const val DEFAULT_UPLOADER_NAME = "Uploader Test"
        private const val DEFAULT_THUMBNAIL = "https://example.com/example.jpg"

        private const val DEFAULT_SECOND_SERVICE_ID = 1
        private const val DEFAULT_SECOND_URL = "https://www.youtube.com/watch?v=ncQU6iBn5Fc"

        private const val DEFAULT_THIRD_SERVICE_ID = 2
        private const val DEFAULT_THIRD_URL = "https://www.youtube.com/watch?v=dQw4w9WgXcQ"
    }

    @get:Rule
    val testHelper = MigrationTestHelper(
        InstrumentationRegistry.getInstrumentation(),
        AppDatabase::class.java
    )

    @Test
    fun migrateDatabaseFrom2to3() {
        val databaseInV2 = testHelper.createDatabase(AppDatabase.DATABASE_NAME, Migrations.DB_VER_2)

        databaseInV2.run {
            insert(
                "streams",
                SQLiteDatabase.CONFLICT_FAIL,
                ContentValues().apply {
                    put("service_id", DEFAULT_SERVICE_ID)
                    put("url", DEFAULT_URL)
                    put("title", DEFAULT_TITLE)
                    put("stream_type", DEFAULT_TYPE.name)
                    put("duration", DEFAULT_DURATION)
                    put("uploader", DEFAULT_UPLOADER_NAME)
                    put("thumbnail_url", DEFAULT_THUMBNAIL)
                }
            )
            insert(
                "streams",
                SQLiteDatabase.CONFLICT_FAIL,
                ContentValues().apply {
                    put("service_id", DEFAULT_SECOND_SERVICE_ID)
                    put("url", DEFAULT_SECOND_URL)
                }
            )
            insert(
                "streams",
                SQLiteDatabase.CONFLICT_FAIL,
                ContentValues().apply {
                    put("service_id", DEFAULT_SERVICE_ID)
                }
            )
            close()
        }

        testHelper.runMigrationsAndValidate(
            AppDatabase.DATABASE_NAME,
            Migrations.DB_VER_3,
            true,
            Migrations.MIGRATION_2_3
        )

        testHelper.runMigrationsAndValidate(
            AppDatabase.DATABASE_NAME,
            Migrations.DB_VER_4,
            true,
            Migrations.MIGRATION_3_4
        )

        testHelper.runMigrationsAndValidate(
            AppDatabase.DATABASE_NAME,
            Migrations.DB_VER_5,
            true,
            Migrations.MIGRATION_4_5
        )

        testHelper.runMigrationsAndValidate(
            AppDatabase.DATABASE_NAME,
            Migrations.DB_VER_6,
            true,
            Migrations.MIGRATION_5_6
        )

        testHelper.runMigrationsAndValidate(
            AppDatabase.DATABASE_NAME,
            Migrations.DB_VER_7,
            true,
            Migrations.MIGRATION_6_7
        )

        testHelper.runMigrationsAndValidate(
            AppDatabase.DATABASE_NAME,
            Migrations.DB_VER_8,
            true,
            Migrations.MIGRATION_7_8
        )

        testHelper.runMigrationsAndValidate(
            AppDatabase.DATABASE_NAME, Migrations.DB_VER_6,
            true, Migrations.MIGRATION_5_6
        )

        val migratedDatabaseV3 = getMigratedDatabase()
        val listFromDB = migratedDatabaseV3.streamDAO().all.blockingFirst()

        // Only expect 2, the one with the null url will be ignored
        assertEquals(2, listFromDB.size)

        val streamFromMigratedDatabase = listFromDB[0]
        assertEquals(DEFAULT_SERVICE_ID, streamFromMigratedDatabase.serviceId)
        assertEquals(DEFAULT_URL, streamFromMigratedDatabase.url)
        assertEquals(DEFAULT_TITLE, streamFromMigratedDatabase.title)
        assertEquals(DEFAULT_TYPE, streamFromMigratedDatabase.streamType)
        assertEquals(DEFAULT_DURATION, streamFromMigratedDatabase.duration)
        assertEquals(DEFAULT_UPLOADER_NAME, streamFromMigratedDatabase.uploader)
        assertEquals(DEFAULT_THUMBNAIL, streamFromMigratedDatabase.thumbnailUrl)
        assertNull(streamFromMigratedDatabase.viewCount)
        assertNull(streamFromMigratedDatabase.textualUploadDate)
        assertNull(streamFromMigratedDatabase.uploadDate)
        assertNull(streamFromMigratedDatabase.isUploadDateApproximation)

        val secondStreamFromMigratedDatabase = listFromDB[1]
        assertEquals(DEFAULT_SECOND_SERVICE_ID, secondStreamFromMigratedDatabase.serviceId)
        assertEquals(DEFAULT_SECOND_URL, secondStreamFromMigratedDatabase.url)
        assertEquals("", secondStreamFromMigratedDatabase.title)
        // Should fallback to VIDEO_STREAM
        assertEquals(StreamType.VIDEO_STREAM, secondStreamFromMigratedDatabase.streamType)
        assertEquals(0, secondStreamFromMigratedDatabase.duration)
        assertEquals("", secondStreamFromMigratedDatabase.uploader)
        assertEquals("", secondStreamFromMigratedDatabase.thumbnailUrl)
        assertNull(secondStreamFromMigratedDatabase.viewCount)
        assertNull(secondStreamFromMigratedDatabase.textualUploadDate)
        assertNull(secondStreamFromMigratedDatabase.uploadDate)
        assertNull(secondStreamFromMigratedDatabase.isUploadDateApproximation)
    }

    @Test
<<<<<<< HEAD
    fun migrateDatabaseFrom5to6() {
        val databaseInV5 = testHelper.createDatabase(AppDatabase.DATABASE_NAME, Migrations.DB_VER_5)

        val localUid1: Long
        val localUid2: Long
        val remoteUid1: Long
        val remoteUid2: Long
        databaseInV5.run {
            localUid1 = insert(
                "playlists", SQLiteDatabase.CONFLICT_FAIL,
                ContentValues().apply {
                    put("name", DEFAULT_NAME + "1")
                    put("thumbnail_url", DEFAULT_THUMBNAIL)
                }
            )
            localUid2 = insert(
                "playlists", SQLiteDatabase.CONFLICT_FAIL,
                ContentValues().apply {
                    put("name", DEFAULT_NAME + "2")
                    put("thumbnail_url", DEFAULT_THUMBNAIL)
                }
            )
            delete(
                "playlists", "uid = ?",
                Array(1) { localUid1 }
            )
            remoteUid1 = insert(
                "remote_playlists", SQLiteDatabase.CONFLICT_FAIL,
                ContentValues().apply {
                    put("service_id", DEFAULT_SERVICE_ID)
                    put("url", DEFAULT_URL)
                }
            )
            remoteUid2 = insert(
                "remote_playlists", SQLiteDatabase.CONFLICT_FAIL,
                ContentValues().apply {
                    put("service_id", DEFAULT_SECOND_SERVICE_ID)
                    put("url", DEFAULT_SECOND_URL)
                }
            )
            delete(
                "remote_playlists", "uid = ?",
                Array(1) { remoteUid2 }
            )
=======
    fun migrateDatabaseFrom7to8() {
        val databaseInV7 = testHelper.createDatabase(AppDatabase.DATABASE_NAME, Migrations.DB_VER_7)

        val defaultSearch1 = " abc "
        val defaultSearch2 = " abc"

        val serviceId = DEFAULT_SERVICE_ID // YouTube
        // Use id different to YouTube because two searches with the same query
        // but different service are considered not equal.
        val otherServiceId = ServiceList.SoundCloud.serviceId

        databaseInV7.run {
            insert(
                "search_history", SQLiteDatabase.CONFLICT_FAIL,
                ContentValues().apply {
                    put("service_id", serviceId)
                    put("search", defaultSearch1)
                }
            )
            insert(
                "search_history", SQLiteDatabase.CONFLICT_FAIL,
                ContentValues().apply {
                    put("service_id", serviceId)
                    put("search", defaultSearch2)
                }
            )
            insert(
                "search_history", SQLiteDatabase.CONFLICT_FAIL,
                ContentValues().apply {
                    put("service_id", otherServiceId)
                    put("search", defaultSearch1)
                }
            )
            insert(
                "search_history", SQLiteDatabase.CONFLICT_FAIL,
                ContentValues().apply {
                    put("service_id", otherServiceId)
                    put("search", defaultSearch2)
                }
            )
>>>>>>> 3c0a200f
            close()
        }

        testHelper.runMigrationsAndValidate(
<<<<<<< HEAD
            AppDatabase.DATABASE_NAME, Migrations.DB_VER_6,
            true, Migrations.MIGRATION_5_6
        )

        val migratedDatabaseV6 = getMigratedDatabase()
        var localListFromDB = migratedDatabaseV6.playlistDAO().all.blockingFirst()
        var remoteListFromDB = migratedDatabaseV6.playlistRemoteDAO().all.blockingFirst()

        assertEquals(1, localListFromDB.size)
        assertEquals(localUid2, localListFromDB[0].uid)
        assertEquals(0, localListFromDB[0].displayIndex)
        assertEquals(1, remoteListFromDB.size)
        assertEquals(remoteUid1, remoteListFromDB[0].uid)
        assertEquals(0, remoteListFromDB[0].displayIndex)

        val localUid3 = migratedDatabaseV6.playlistDAO().insert(
            PlaylistEntity(DEFAULT_NAME + "3", DEFAULT_THUMBNAIL, -1)
        )
        val remoteUid3 = migratedDatabaseV6.playlistRemoteDAO().insert(
            PlaylistRemoteEntity(
                DEFAULT_THIRD_SERVICE_ID, DEFAULT_NAME, DEFAULT_THIRD_URL,
                DEFAULT_THUMBNAIL, DEFAULT_UPLOADER_NAME, -1, 10
            )
        )

        localListFromDB = migratedDatabaseV6.playlistDAO().all.blockingFirst()
        remoteListFromDB = migratedDatabaseV6.playlistRemoteDAO().all.blockingFirst()
        assertEquals(2, localListFromDB.size)
        assertEquals(localUid3, localListFromDB[1].uid)
        assertEquals(-1, localListFromDB[1].displayIndex)
        assertEquals(2, remoteListFromDB.size)
        assertEquals(remoteUid3, remoteListFromDB[1].uid)
        assertEquals(-1, remoteListFromDB[1].displayIndex)
=======
            AppDatabase.DATABASE_NAME, Migrations.DB_VER_8,
            true, Migrations.MIGRATION_7_8
        )

        val migratedDatabaseV8 = getMigratedDatabase()
        val listFromDB = migratedDatabaseV8.searchHistoryDAO().all.blockingFirst()

        assertEquals(2, listFromDB.size)
        assertEquals("abc", listFromDB[0].search)
        assertEquals("abc", listFromDB[1].search)
        assertNotEquals(listFromDB[0].serviceId, listFromDB[1].serviceId)
>>>>>>> 3c0a200f
    }

    private fun getMigratedDatabase(): AppDatabase {
        val database: AppDatabase = Room.databaseBuilder(
            ApplicationProvider.getApplicationContext(),
            AppDatabase::class.java,
            AppDatabase.DATABASE_NAME
        )
            .build()
        testHelper.closeWhenFinished(database)
        return database
    }
}<|MERGE_RESOLUTION|>--- conflicted
+++ resolved
@@ -13,12 +13,9 @@
 import org.junit.Rule
 import org.junit.Test
 import org.junit.runner.RunWith
-<<<<<<< HEAD
 import org.schabi.newpipe.database.playlist.model.PlaylistEntity
 import org.schabi.newpipe.database.playlist.model.PlaylistRemoteEntity
-=======
 import org.schabi.newpipe.extractor.ServiceList
->>>>>>> 3c0a200f
 import org.schabi.newpipe.extractor.stream.StreamType
 
 @RunWith(AndroidJUnit4::class)
@@ -164,8 +161,65 @@
     }
 
     @Test
-<<<<<<< HEAD
-    fun migrateDatabaseFrom5to6() {
+    fun migrateDatabaseFrom7to8() {
+        val databaseInV7 = testHelper.createDatabase(AppDatabase.DATABASE_NAME, Migrations.DB_VER_7)
+
+        val defaultSearch1 = " abc "
+        val defaultSearch2 = " abc"
+
+        val serviceId = DEFAULT_SERVICE_ID // YouTube
+        // Use id different to YouTube because two searches with the same query
+        // but different service are considered not equal.
+        val otherServiceId = ServiceList.SoundCloud.serviceId
+
+        databaseInV7.run {
+            insert(
+                "search_history", SQLiteDatabase.CONFLICT_FAIL,
+                ContentValues().apply {
+                    put("service_id", serviceId)
+                    put("search", defaultSearch1)
+                }
+            )
+            insert(
+                "search_history", SQLiteDatabase.CONFLICT_FAIL,
+                ContentValues().apply {
+                    put("service_id", serviceId)
+                    put("search", defaultSearch2)
+                }
+            )
+            insert(
+                "search_history", SQLiteDatabase.CONFLICT_FAIL,
+                ContentValues().apply {
+                    put("service_id", otherServiceId)
+                    put("search", defaultSearch1)
+                }
+            )
+            insert(
+                "search_history", SQLiteDatabase.CONFLICT_FAIL,
+                ContentValues().apply {
+                    put("service_id", otherServiceId)
+                    put("search", defaultSearch2)
+                }
+            )
+            close()
+        }
+
+        testHelper.runMigrationsAndValidate(
+            AppDatabase.DATABASE_NAME, Migrations.DB_VER_8,
+            true, Migrations.MIGRATION_7_8
+        )
+
+        val migratedDatabaseV8 = getMigratedDatabase()
+        val listFromDB = migratedDatabaseV8.searchHistoryDAO().all.blockingFirst()
+
+        assertEquals(2, listFromDB.size)
+        assertEquals("abc", listFromDB[0].search)
+        assertEquals("abc", listFromDB[1].search)
+        assertNotEquals(listFromDB[0].serviceId, listFromDB[1].serviceId)
+    }
+
+    @Test
+    fun migrateDatabaseFrom8to9() {
         val databaseInV5 = testHelper.createDatabase(AppDatabase.DATABASE_NAME, Migrations.DB_VER_5)
 
         val localUid1: Long
@@ -209,53 +263,10 @@
                 "remote_playlists", "uid = ?",
                 Array(1) { remoteUid2 }
             )
-=======
-    fun migrateDatabaseFrom7to8() {
-        val databaseInV7 = testHelper.createDatabase(AppDatabase.DATABASE_NAME, Migrations.DB_VER_7)
-
-        val defaultSearch1 = " abc "
-        val defaultSearch2 = " abc"
-
-        val serviceId = DEFAULT_SERVICE_ID // YouTube
-        // Use id different to YouTube because two searches with the same query
-        // but different service are considered not equal.
-        val otherServiceId = ServiceList.SoundCloud.serviceId
-
-        databaseInV7.run {
-            insert(
-                "search_history", SQLiteDatabase.CONFLICT_FAIL,
-                ContentValues().apply {
-                    put("service_id", serviceId)
-                    put("search", defaultSearch1)
-                }
-            )
-            insert(
-                "search_history", SQLiteDatabase.CONFLICT_FAIL,
-                ContentValues().apply {
-                    put("service_id", serviceId)
-                    put("search", defaultSearch2)
-                }
-            )
-            insert(
-                "search_history", SQLiteDatabase.CONFLICT_FAIL,
-                ContentValues().apply {
-                    put("service_id", otherServiceId)
-                    put("search", defaultSearch1)
-                }
-            )
-            insert(
-                "search_history", SQLiteDatabase.CONFLICT_FAIL,
-                ContentValues().apply {
-                    put("service_id", otherServiceId)
-                    put("search", defaultSearch2)
-                }
-            )
->>>>>>> 3c0a200f
             close()
         }
 
         testHelper.runMigrationsAndValidate(
-<<<<<<< HEAD
             AppDatabase.DATABASE_NAME, Migrations.DB_VER_6,
             true, Migrations.MIGRATION_5_6
         )
@@ -289,19 +300,6 @@
         assertEquals(2, remoteListFromDB.size)
         assertEquals(remoteUid3, remoteListFromDB[1].uid)
         assertEquals(-1, remoteListFromDB[1].displayIndex)
-=======
-            AppDatabase.DATABASE_NAME, Migrations.DB_VER_8,
-            true, Migrations.MIGRATION_7_8
-        )
-
-        val migratedDatabaseV8 = getMigratedDatabase()
-        val listFromDB = migratedDatabaseV8.searchHistoryDAO().all.blockingFirst()
-
-        assertEquals(2, listFromDB.size)
-        assertEquals("abc", listFromDB[0].search)
-        assertEquals("abc", listFromDB[1].search)
-        assertNotEquals(listFromDB[0].serviceId, listFromDB[1].serviceId)
->>>>>>> 3c0a200f
     }
 
     private fun getMigratedDatabase(): AppDatabase {
